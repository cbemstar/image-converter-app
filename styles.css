@tailwind base;
@tailwind components;
@tailwind utilities;

body {
  font-family: 'Inter', 'Segoe UI', Arial, sans-serif;
  background-color:var(--background) !important; 
}

label, th, .font-medium, .text-blue-900, .text-gray-500, .text-lg, .text-sm, .text-base, .break-words, .whitespace-normal, .max-w-xs, .max-w-5xl, .text-center, .font-bold {
  color: var(--foreground) !important;
}

/* Input fields for Max Width, Max Height, Quality */
#max-width, #max-height, #quality {
  background-color: var(--background) !important;
  color: var(--foreground) !important;
  border: 1.5px solid var(--foreground) !important;
  border-radius: 0.75rem !important;
  font-weight: 500;
}

#max-width:focus, #max-height:focus, #quality:focus {
  outline: 2px solid var(--foreground) !important;
  box-shadow: 0 0 0 2px var(--foreground) !important;
}

/* Select Images button and all main buttons modernized */
#drop-area button, #convert-images-btn, #bulk-rename-btn, .download-btn {
  background-color: var(--foreground) !important;
  color: var(--background) !important;
  border: 2px solid var(--foreground) !important;
  box-sizing: border-box;
  padding: 0.75rem 1.5rem;
  border-radius: 0.75rem !important;
  font-weight: 600;
  transition: background 0.2s, color 0.2s, border-color 0.2s;
}

#drop-area button:hover, #convert-images-btn:hover, #bulk-rename-btn:hover, .download-btn:hover {
  background: transparent !important;
  color: var(--foreground) !important;
  border: 2px solid var(--foreground) !important;
}

/* Custom styles for the download buttons */
.bg-cde5da {
  background-color: var(--foreground) !important;
}

.text-172f37 {
  color: var(--background) !important;
}

.hover\:bg-transparent:hover {
  background-color: transparent !important;
}

.hover\:text-cde5da:hover {
  color: var(--foreground) !important;
}

.border-cde5da {
  border-color: var(--foreground) !important;
}

#download-link, #download-selected {
  display: inline-flex;
  align-items: center;
  justify-content: center;
  gap: 8px;
  transition: all 0.3s ease;
  margin: 0.5rem;
  min-width: 200px;
  text-align: center;
<<<<<<< HEAD
  background-color: var(--foreground) !important;
  color: var(--background) !important;
  border: 2px solid var(--foreground) !important;
=======
  background-color: #cde5da !important;
  color: #172f37 !important;
  border: 2px solid #cde5da !important;
>>>>>>> c5ff5efe
  white-space: nowrap;
}

#download-link:hover, #download-selected:hover {
  background-color: transparent !important;
  color: var(--foreground) !important;
}

#download-link svg, #download-selected svg {
  transition: transform 0.3s ease;
}

#download-link:hover svg, #download-selected:hover svg {
  transform: translateY(2px);
}

.bg-blue-500, .bg-green-500, .bg-blue-600, .bg-green-600 {
  background-color: var(--background) !important;
  color: var(--foreground) !important;
  border: none;
}

.bg-blue-500:hover, .bg-green-500:hover, .bg-blue-600:hover, .bg-green-600:hover {
  background-color: var(--foreground) !important;
  color: var(--background) !important;
}

.text-blue-700, .text-blue-600, .text-blue-500, .text-blue-100 {
  color: var(--foreground) !important;
}

.shadow, .hover\:shadow-lg, .rounded, .border, .border-dashed, .border-blue-400 {
  box-shadow: none !important;
  border-color: var(--foreground) !important;
}

input, select, textarea {
  color: var(--background) !important;
  background-color: var(--foreground) !important;
  border: 1px solid var(--foreground) !important;
}

input:focus, select:focus, textarea:focus {
  outline: 2px solid var(--foreground) !important;
  box-shadow: 0 0 0 2px var(--foreground) !important;
}

/* Remove white background and add border for controls, modernized */
#controls > div {
  background: none !important;
  border: 1.5px solid var(--foreground) !important;
  color: var(--foreground) !important;
  border-radius: 0.75rem !important;
  font-weight: 500;
}

/* Remove white background and add border for drop area, modernized */
#drop-area {
  background: none !important;
  border: 2px dashed var(--foreground) !important;
  color: var(--foreground) !important;
  border-radius: 1.25rem !important;
}

/* Progress bar styling */
#progress-bar-container {
  display: none;
  height: 12px;
  padding: 0.25rem;
<<<<<<< HEAD
  border: 2px solid var(--foreground);
=======
  border: 2px solid #cde5da;
>>>>>>> c5ff5efe
  border-radius: 0.75rem;
  background: none;
  box-sizing: border-box;
}

#progress-bar {
  height: 100%;
  width: 0;
<<<<<<< HEAD
  background: var(--foreground);
=======
  background: #cde5da;
>>>>>>> c5ff5efe
  border-radius: 0.5rem;
  transition: width 0.3s;
}

img.preview {
  max-width: clamp(100px, 12vw, 160px);
  max-height: clamp(100px, 12vw, 160px);
  border-radius: 0.75rem;
}

@media (max-width: 768px) {
  .max-w-xs {
    max-width: 90%;
  }
  #controls {
    flex-direction: column;
    align-items: center;
    gap: 1rem;
    padding: 1rem 1.5rem;
  }
  #controls > div {
    width: auto;
    justify-content: flex-start;
    padding: 1rem 1.5rem;
    gap: 0.75rem;
  }
  #controls input {
    font-size: 1rem;
    flex-shrink: 0;
    width: fit-content;
  }
  #controls label {
    min-width: fit-content;
    flex-shrink: 0;
  }
  #controls span {
    flex-shrink: 0;
  }
  #drop-area {
    margin: 0 1rem;
    padding: 2rem 1.5rem;
  }
  #drop-area p {
    font-size: 1rem;
  }
  #drop-area button {
    width: 100%;
    max-width: 250px;
    padding: 0.75rem 1.5rem;
    font-size: 1rem;
  }
  .overflow-x-auto {
    margin: 0 0.5rem;
  }
  img.preview {
    max-width: clamp(90px, 30vw, 140px);
    max-height: clamp(90px, 30vw, 140px);
  }
  .break-words {
    word-break: break-all;
  }
  /* Responsive table for preview-table with improved stacking */
  #preview-table thead { display:none; }
  #preview-table,
  #preview-table tbody {
    display: block;
    width: 100%;
  }
  #preview-table tr {
    display: flex;
    flex-direction: row;
    flex-wrap: nowrap;
    margin-bottom: clamp(1rem, 3vw, 1.5rem);
    border: 1px solid var(--foreground);
    border-radius: 0.75rem;
    padding: clamp(0.75rem, 2vw, 1rem);
    background: rgba(0,0,0,0.9);
    gap: clamp(0.5rem, 2vw, 1rem);
  }
  #preview-table td {
    flex: 1 1 auto;
    padding: 0;
    border: none;
    position: relative;
    text-align: left;
    hyphens: auto;
    word-wrap: break-word;
  }
  #preview-table td[data-label="Select"], #preview-table td[data-label="#"] {
    flex: 0 0 auto;
    min-width: clamp(40px, 10vw, 60px);
    order: 1;
  }
  #preview-table td[data-label="Preview"] {
    flex: 0 0 clamp(80px, 25vw, 120px);
    order: 3; /* Right side */
    display: flex;
    justify-content: flex-end;
    align-items: flex-start;
  }
  #preview-table td[data-label="Actions"] {
    flex: 0 0 clamp(80px, 25vw, 120px);
    order: 4; /* Below preview on right, but since row is nowrap, adjust */
    display: flex;
    flex-direction: column;
    justify-content: flex-start;
    align-items: flex-end;
  }
  #preview-table td[data-label="Filename"], #preview-table td[data-label="Rename"], #preview-table td[data-label="Size"] {
    flex: 1 1 50%;
    order: 2; /* Left side */
    display: flex;
    flex-direction: column;
  }
  #preview-table td[data-label="Filename"]::before, #preview-table td[data-label="Rename"]::before, #preview-table td[data-label="Size"]::before {
    content: attr(data-label);
    font-weight: 600;
    color: var(--primary);
    margin-bottom: 0.25rem;
  }
  #preview-table td[data-label="Actions"] .convert-single-btn, #preview-table td[data-label="Actions"] .download-btn {
    padding: clamp(0.5rem, 1.5vw, 0.75rem) clamp(1rem, 3vw, 1.5rem);
    min-height: 44px; /* Touch-friendly */
    width: 100%;
    text-align: center;
  }
}

@media (max-width: 480px) {
  #preview-table tr {
    flex-direction: column; /* Stack vertically on small screens */
  }
  #preview-table td[data-label="Preview"] {
    order: 1;
    justify-content: center;
  }
  #preview-table td[data-label="Actions"] {
    order: 5;
    align-items: center;
  }
  #preview-table td[data-label="Filename"], #preview-table td[data-label="Rename"], #preview-table td[data-label="Size"] {
    order: 3;
  }
}

@media (max-width: 360px) {
  #preview-table td[data-label="Actions"] .convert-single-btn, #preview-table td[data-label="Actions"] .download-btn {
    width: 100%;
  }
}

/* Download All as ZIP and Download Selected buttons */
.download-btns-responsive {
  display: flex;
  flex-wrap: wrap;
  justify-content: center;
  gap: 1rem;
  margin-top: 1rem;
  margin-bottom: 1.5rem;
}

@media (max-width: 768px) {
  .download-btns-responsive {
    flex-direction: column;
    gap: 0.5rem;
    align-items: center;
  }
  #download-link, #download-selected {
    min-width: unset;
    width: 100%;
    max-width: 250px;
  }
}

/* Make rows clickable with a subtle hover effect */
#preview-tbody tr {
  cursor: pointer;
  transition: background-color 0.2s ease;
}

#preview-tbody tr:hover {
  background-color: rgba(125, 215, 196, 0.05) !important;
}

.preview-img-container {
  position: relative;
  display: inline-block;
}

.magnify-icon {
  display: none;
  position: absolute;
  right: 6px;
  bottom: 6px;
  background: rgba(0,0,0,0.7);
  border-radius: 50%;
  padding: 4px;
  cursor: pointer;
  z-index: 2;
  transition: opacity 0.2s;
}

.preview-img-container:hover .magnify-icon {
  display: block;
  opacity: 0.85;
}

.magnify-icon svg {
  width: 20px;
  height: 20px;
  fill: var(--foreground);
  opacity: 0.8;
}

/* Modal modernized */
#image-modal {
  border-radius: 1.25rem;
}

#image-modal img {
  border-radius: 1.25rem;
}

#image-modal .close-modal {
  border-radius: 50%;
  font-weight: 700;
}

#convert-images-btn {
  background-color: var(--foreground) !important;
  color: var(--background) !important;
  border: 2px solid var(--foreground) !important;
  box-sizing: border-box;
  padding: 0.75rem 1.5rem;
  border-radius: 0.375rem !important;
  font-weight: 600;
  transition: background 0.2s, color 0.2s, border-color 0.2s;
}

#convert-images-btn:hover {
  background: transparent !important;
  color: var(--foreground) !important;
  border: 2px solid var(--foreground) !important;
}

/* Preview image hover effect */
.preview-img-container .preview {
  transition: transform 0.18s, box-shadow 0.18s, border 0.18s;
  border: 2px solid transparent;
}

.preview-img-container:hover .preview {
  transform: scale(1.06);
  border: 2px solid var(--primary);
  box-shadow: 0 0 0 2px var(--primary);
}

/* Card grid layout for previews */
#preview-grid {
  display: grid;
  grid-template-columns: repeat(auto-fill, minmax(240px, 1fr));
  gap: 1rem;
}

.preview-card {
  border: 2px solid var(--foreground);
  border-radius: 0.75rem;
  padding: 1rem;
  display: flex;
  flex-direction: column;
  align-items: center;
  gap: 0.5rem;
  background: transparent;
}

.preview-card img.preview {
  max-width: 160px;
  max-height: 160px;
  border-radius: 0.5rem;
}

.preview-card .card-actions {
  display: flex;
  gap: 0.5rem;
  flex-wrap: wrap;
  justify-content: center;
}

/* Download button hidden style */
.download-btn.hidden { display: none; }

/* Table header and cell color consistency */
#preview-table th { background-color:var(--background) !important; color:var(--foreground) !important; border-bottom:2px solid var(--foreground); font-weight:600; }
#preview-table td { color:var(--foreground) !important; }
#preview-table tbody tr:hover { background:rgba(125,255,220,0.08); }

/* Error row styling */
tr.error-row { border-left: 4px solid #ff5c5c; background: rgba(255,92,92,0.08); }
tr.error-row td { color:#ffb4b4 !important; }

/* Fluid table layout */
#preview-table {
  width: 100%;
  border-collapse: collapse;
}

#preview-table th, #preview-table td {
  text-align: left;
  vertical-align: middle;
}

/* Transitional media query for medium screens (e.g., tablets) */
@media (max-width: 1024px) {
  #preview-table {
    display: block;
    overflow-x: auto;
  }
  #preview-table thead th {
    min-width: clamp(80px, 10vw, 120px); /* Fluid min-width for columns */
  }
  #preview-table td {
    min-width: clamp(80px, 10vw, 120px);
  }
}

#notification-container {
  position: fixed;
  bottom: 20px;
  right: 20px;
  z-index: 1000;
}

.notification {
  background: var(--background);
  color: var(--foreground);
  padding: 1rem 1.5rem;
  border-radius: 8px;
  margin-bottom: 1rem;
  box-shadow: 0 4px 12px rgba(0,0,0,0.15);
  display: flex;
  align-items: center;
  gap: 1rem;
}

.notification.info {
  border-left: 4px solid var(--primary);
}

.notification.warning {
  border-left: 4px solid #ffb347;
}

.notification.error {
  border-left: 4px solid #ff6b6b;
}

.notification .icon {
  font-size: 1.25rem;
}

.notification .close-btn {
  cursor: pointer;
  color: var(--foreground);
  font-size: 1.25rem;
}

/* Shadcn inspired component styles */
:root {
  --background: #111111;
  --foreground: #f5f5f5;
  --primary: #9ca3af;
  --border: #4b5563;
}

.shad-btn {
  display: inline-flex;
  align-items: center;
  justify-content: center;
  border-radius: 0.375rem;
  border: 1px solid var(--border);
  padding: 0.5rem 1rem;
  font-weight: 600;
  background-color: var(--background);
  color: var(--foreground);
  transition: background-color 0.2s, color 0.2s;
}

.shad-btn:hover {
  background-color: transparent;
  color: var(--foreground) !important;
}

#nav-login-btn.shad-btn,
#nav-logout-btn.shad-btn {
  color: var(--background);
}

#nav-login-btn.shad-btn:hover,
#nav-logout-btn.shad-btn:hover {
  color: var(--foreground);
  background-color: transparent;
}

.shad-input {
  width: 100%;
  border-radius: 0.375rem;
  border: 1px solid var(--border);
  padding: 0.5rem 0.75rem;
  background-color: var(--background);
  color: var(--foreground);
}

.shad-input:focus {
  outline: none;
  box-shadow: 0 0 0 2px var(--primary);
}<|MERGE_RESOLUTION|>--- conflicted
+++ resolved
@@ -73,15 +73,12 @@
   margin: 0.5rem;
   min-width: 200px;
   text-align: center;
-<<<<<<< HEAD
   background-color: var(--foreground) !important;
   color: var(--background) !important;
   border: 2px solid var(--foreground) !important;
-=======
   background-color: #cde5da !important;
   color: #172f37 !important;
   border: 2px solid #cde5da !important;
->>>>>>> c5ff5efe
   white-space: nowrap;
 }
 
@@ -151,11 +148,8 @@
   display: none;
   height: 12px;
   padding: 0.25rem;
-<<<<<<< HEAD
   border: 2px solid var(--foreground);
-=======
   border: 2px solid #cde5da;
->>>>>>> c5ff5efe
   border-radius: 0.75rem;
   background: none;
   box-sizing: border-box;
@@ -164,11 +158,8 @@
 #progress-bar {
   height: 100%;
   width: 0;
-<<<<<<< HEAD
   background: var(--foreground);
-=======
   background: #cde5da;
->>>>>>> c5ff5efe
   border-radius: 0.5rem;
   transition: width 0.3s;
 }
