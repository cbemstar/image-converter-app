--- conflicted
+++ resolved
@@ -6,14 +6,9 @@
   <!-- End Google Tag Manager -->
   <meta charset="UTF-8">
   <meta name="viewport" content="width=device-width, initial-scale=1.0">
-  <title>reformately Tools</title>
-<<<<<<< HEAD
+  <title>reformately Tools</title>-of-speech-tool
   <script>document.documentElement.setAttribute('data-theme', localStorage.getItem('theme') || 'dark');</script>
-=======
-
   <script>document.documentElement.setAttribute('data-theme', localStorage.getItem('theme') || 'dark');</script>
-
->>>>>>> bf510749
   <link rel="stylesheet" href="styles.css">
   <script src="https://cdn.tailwindcss.com"></script>
   <!-- Font Awesome for icons -->
@@ -23,17 +18,12 @@
   <script type="module" src="home.js"></script>
 </head>
 <body class="bg-transparent min-h-screen flex flex-col">
-<<<<<<< HEAD
   <!-- Google Tag Manager (noscript) -->
   <noscript><iframe src="https://www.googletagmanager.com/ns.html?id=GTM-NFJTSQ3N" height="0" width="0" style="display:none;visibility:hidden"></iframe></noscript>
   <!-- End Google Tag Manager (noscript) -->
-=======
-
   <!-- Google Tag Manager (noscript) -->
   <noscript><iframe src="https://www.googletagmanager.com/ns.html?id=GTM-NFJTSQ3N" height="0" width="0" style="display:none;visibility:hidden"></iframe></noscript>
   <!-- End Google Tag Manager (noscript) -->
-
->>>>>>> bf510749
   <nav class="bg-[var(--background)] shadow-md border-b border-[var(--foreground)]/30">
     <div class="max-w-7xl mx-auto px-4 sm:px-6 lg:px-8">
       <div class="flex justify-between h-16">
@@ -57,20 +47,12 @@
   <div class="flex flex-grow">
     <div id="sidebar-overlay" class="fixed inset-0 bg-black bg-opacity-50 hidden z-30"></div>
     <aside id="sidebar" class="fixed top-0 left-0 w-64 h-full bg-[var(--background)] border-r border-[var(--foreground)]/20 p-4 transform -translate-x-full transition-transform z-40">
-<<<<<<< HEAD
-=======
-
->>>>>>> bf510749
       <div class="flex justify-between items-center mb-4">
         <a href="index.html" class="text-xl font-bold" style="color:var(--foreground);">reformately</a>
         <button id="sidebar-close" class="text-[var(--foreground)] hover:text-[var(--primary)] focus:outline-none" aria-label="Close sidebar">
           <i class="fas fa-times"></i>
         </button>
       </div>
-<<<<<<< HEAD
-=======
-
->>>>>>> bf510749
       <h2 class="text-lg font-bold mb-4" style="color:var(--foreground);">Tools</h2>
       <input id="tool-search" type="text" placeholder="Search" class="w-full mb-4 px-2 py-1 rounded border border-[var(--foreground)] bg-transparent" />
       <ul id="tool-list" class="space-y-2">
@@ -78,10 +60,7 @@
         <li><a href="google-ads-rsa-preview.html" class="text-[var(--foreground)] hover:text-[var(--primary)]">Google Ads RSA Preview</a></li>
         <li><a href="pos-tool.html" class="text-[var(--foreground)] hover:text-[var(--primary)]">Word to Parts of Speech</a></li>
         <li><a href="campaign-structure.html" class="text-[var(--foreground)] hover:text-[var(--primary)]">Campaign Structure</a></li>
-<<<<<<< HEAD
         <li><a href="bulk-match-editor.html" class="text-[var(--foreground)] hover:text-[var(--primary)]">Bulk Match Type Editor</a></li>
-=======
->>>>>>> bf510749
         <li><a href="#" class="text-[var(--foreground)] hover:text-[var(--primary)]">More coming soon</a></li>
       </ul>
       <div class="mt-6 pt-6 border-t border-[var(--foreground)]/20">
@@ -90,7 +69,6 @@
     </aside>
 
     <main id="main-content" class="flex-grow p-4">
-<<<<<<< HEAD
       <div class="max-w-7xl mx-auto">
       <section class="text-center py-12">
         <h1 class="text-4xl font-bold mb-2" style="color:var(--foreground);">Welcome to reformately</h1>
@@ -135,24 +113,16 @@
           <p class="text-sm" style="color:var(--foreground);">Convert keywords to phrase and exact match.</p>
         </a>
       </div>
-=======
-
       <div class="max-w-7xl mx-auto">
-
       <section class="text-center py-12">
         <h1 class="text-4xl font-bold mb-2" style="color:var(--foreground);">Welcome to reformately</h1>
         <p class="text-lg" style="color:var(--foreground);">A collection of handy online tools</p>
       </section>
-
       <div class="max-w-md mx-auto mb-8">
         <input id="home-search" type="text" placeholder="Search tools" class="shad-input" />
       </div>
-
-
       <div id="home-tools" class="grid gap-4 md:grid-cols-2">
-
       <div id="home-tools" class="grid gap-4 sm:grid-cols-2 lg:grid-cols-3">
-
         <a href="image-converter.html" class="tool-card border rounded p-4" data-name="Image Converter" data-category="Images">
           <h3 class="font-semibold mb-1" style="color:var(--foreground);">Image Converter</h3>
           <p class="text-sm" style="color:var(--foreground);">Convert images between formats.</p>
@@ -170,8 +140,6 @@
           <p class="text-sm" style="color:var(--foreground);">Visualize ad campaign hierarchy.</p>
         </a>
       </div>
-
->>>>>>> bf510749
       </div>
     </main>
   </div>
