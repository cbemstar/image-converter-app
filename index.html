--- conflicted
+++ resolved
@@ -7,10 +7,9 @@
   <meta charset="UTF-8">
   <meta name="viewport" content="width=device-width, initial-scale=1.0">
   <title>reformately Tools</title>
-<<<<<<< HEAD
+
   <script>document.documentElement.setAttribute('data-theme', localStorage.getItem('theme') || 'dark');</script>
-=======
->>>>>>> b1e2ce73
+
   <link rel="stylesheet" href="styles.css">
   <script src="https://cdn.tailwindcss.com"></script>
   <!-- Font Awesome for icons -->
@@ -20,12 +19,11 @@
   <script type="module" src="home.js"></script>
 </head>
 <body class="bg-transparent min-h-screen flex flex-col">
-<<<<<<< HEAD
+
   <!-- Google Tag Manager (noscript) -->
   <noscript><iframe src="https://www.googletagmanager.com/ns.html?id=GTM-NFJTSQ3N" height="0" width="0" style="display:none;visibility:hidden"></iframe></noscript>
   <!-- End Google Tag Manager (noscript) -->
-=======
->>>>>>> b1e2ce73
+
   <nav class="bg-[var(--background)] shadow-md border-b border-[var(--foreground)]/30">
     <div class="max-w-7xl mx-auto px-4 sm:px-6 lg:px-8">
       <div class="flex justify-between h-16">
@@ -49,15 +47,14 @@
   <div class="flex flex-grow">
     <div id="sidebar-overlay" class="fixed inset-0 bg-black bg-opacity-50 hidden z-30"></div>
     <aside id="sidebar" class="fixed top-0 left-0 w-64 h-full bg-[var(--background)] border-r border-[var(--foreground)]/20 p-4 transform -translate-x-full transition-transform z-40">
-<<<<<<< HEAD
+
       <div class="flex justify-between items-center mb-4">
         <a href="index.html" class="text-xl font-bold" style="color:var(--foreground);">reformately</a>
         <button id="sidebar-close" class="text-[var(--foreground)] hover:text-[var(--primary)] focus:outline-none" aria-label="Close sidebar">
           <i class="fas fa-times"></i>
         </button>
       </div>
-=======
->>>>>>> b1e2ce73
+
       <h2 class="text-lg font-bold mb-4" style="color:var(--foreground);">Tools</h2>
       <input id="tool-search" type="text" placeholder="Search" class="w-full mb-4 px-2 py-1 rounded border border-[var(--foreground)] bg-transparent" />
       <ul id="tool-list" class="space-y-2">
@@ -73,10 +70,9 @@
     </aside>
 
     <main id="main-content" class="flex-grow p-4">
-<<<<<<< HEAD
+
       <div class="max-w-7xl mx-auto">
-=======
->>>>>>> b1e2ce73
+
       <section class="text-center py-12">
         <h1 class="text-4xl font-bold mb-2" style="color:var(--foreground);">Welcome to reformately</h1>
         <p class="text-lg" style="color:var(--foreground);">A collection of handy online tools</p>
@@ -86,11 +82,11 @@
         <input id="home-search" type="text" placeholder="Search tools" class="shad-input" />
       </div>
 
-<<<<<<< HEAD
+
       <div id="home-tools" class="grid gap-4 md:grid-cols-2">
-=======
+
       <div id="home-tools" class="grid gap-4 sm:grid-cols-2 lg:grid-cols-3">
->>>>>>> b1e2ce73
+
         <a href="image-converter.html" class="tool-card border rounded p-4" data-name="Image Converter" data-category="Images">
           <h3 class="font-semibold mb-1" style="color:var(--foreground);">Image Converter</h3>
           <p class="text-sm" style="color:var(--foreground);">Convert images between formats.</p>
@@ -108,10 +104,8 @@
           <p class="text-sm" style="color:var(--foreground);">Visualize ad campaign hierarchy.</p>
         </a>
       </div>
-<<<<<<< HEAD
+
       </div>
-=======
->>>>>>> b1e2ce73
     </main>
   </div>
 </body>
