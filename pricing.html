--- conflicted
+++ resolved
@@ -9,7 +9,7 @@
     <link rel="stylesheet" href="styles/styles.css">
     <script src="https://cdn.tailwindcss.com"></script>
     <link rel="stylesheet" href="https://cdnjs.cloudflare.com/ajax/libs/font-awesome/6.4.0/css/all.min.css">
-<<<<<<< HEAD
+
     <script src="js/auth-loader.js"></script>
     <style>
         .pricing-container {
@@ -397,9 +397,9 @@
             }
         }
     </style>
-=======
+
     <script src="styles/theme.js"></script>
->>>>>>> 67eee9a0
+
 </head>
 
 <body class="bg-background min-h-screen flex flex-col">
@@ -517,13 +517,13 @@
                 </div>
             </div>
 
-<<<<<<< HEAD
+
     <!-- Load dependencies -->
     <script src="js/config.js"></script>
     <script src="js/profile-manager.js"></script>
     <script src="js/quota-manager.js"></script>
     <script src="js/stripe-manager.js"></script>
-=======
+
             <div class="text-center mt-8">
                 <a href="index.html" class="btn btn-outline">
                     <i class="fas fa-arrow-left mr-2"></i>
@@ -532,7 +532,7 @@
             </div>
         </div>
     </main>
->>>>>>> 67eee9a0
+
 
     <script>
         // Initialize theme toggle
