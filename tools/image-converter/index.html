<!DOCTYPE html>
<html lang="en">
<head>
  <!-- Google Tag Manager -->
  <script>(function(w,d,s,l,i){w[l]=w[l]||[];w[l].push({'gtm.start':new Date().getTime(),event:'gtm.js'});var f=d.getElementsByTagName(s)[0],j=d.createElement(s),dl=l!='dataLayer'?'&l='+l:'';j.async=true;j.src='https://www.googletagmanager.com/gtm.js?id='+i+dl;f.parentNode.insertBefore(j,f);})(window,document,'script','dataLayer','GTM-NFJTSQ3N');</script>
  <!-- End Google Tag Manager -->
  <meta charset="UTF-8">
  <meta name="viewport" content="width=device-width, initial-scale=1.0">
  <title>Image to WebP Converter</title>
  <script>document.documentElement.setAttribute('data-theme', localStorage.getItem('theme') || 'dark');</script>
  <link rel="stylesheet" href="../../styles/styles.css">
  <script src="https://cdn.tailwindcss.com"></script>
  <script src="https://cdnjs.cloudflare.com/ajax/libs/jszip/3.10.1/jszip.min.js"></script>
  <!-- Updated AVIF library -->
  <script src="https://cdn.jsdelivr.net/npm/@jsquash/avif@2.1.1/dist/full/avif-enc.js"></script>
  <script src="https://cdn.jsdelivr.net/npm/@jsquash/avif@2.1.1/dist/full/avif-dec.js"></script>
  <!-- Updated HEIC library - using heic-to instead of heic2any -->
  <script src="https://cdn.jsdelivr.net/npm/heic-to@1.2.1/dist/iife/heic-to.js"></script>
  <!-- Fallback HEIC decoder -->
  <script src="https://cdn.jsdelivr.net/npm/libheif-js@1.19.8/libheif/libheif.js"></script>
  <!-- RAW image processing -->
  <script src="https://cdn.jsdelivr.net/npm/raw-wasm@1.0.0/dist/raw-wasm.min.js"></script>
  <!-- Font Awesome for icons -->
  <link rel="stylesheet" href="https://cdnjs.cloudflare.com/ajax/libs/font-awesome/6.4.0/css/all.min.css">
<<<<<<< HEAD
  <!-- Core Dependencies -->
  <script src="../../js/config.js"></script>
  <script src="../../js/auth-loader.js"></script>
  <script src="../../js/path-resolver.js"></script>
  <script src="../../js/quota-manager.js"></script>
  <script src="../../js/analytics-manager.js"></script>
  <script src="../../js/error-handler.js"></script>
  <script src="../../js/tool-integration.js"></script>
  <script src="../../js/auto-navigation.js"></script>
=======
  <!-- Simple Authentication for Usage Tracking -->
  <script src="auth-simple.js"></script>
>>>>>>> 67eee9a0
  
  <!-- JS files -->
  <script type="module" src="core.js"></script>
  <script src="../../styles/theme.js"></script>
  <script type="module" src="../../layout.js"></script>
</head>
<body data-slug="image-converter" class="bg-transparent min-h-screen flex flex-col">
  <a href="#main-content" class="sr-only focus:not-sr-only absolute left-2 top-2 bg-background text-foreground p-2 z-50">Skip to main content</a>
  <!-- Google Tag Manager (noscript) -->
  <noscript><iframe src="https://www.googletagmanager.com/ns.html?id=GTM-NFJTSQ3N" height="0" width="0" style="display:none;visibility:hidden"></iframe></noscript>
  <!-- End Google Tag Manager (noscript) -->
  <!-- Navigation Bar -->
  <nav class="bg-background shadow-md border-b border-border" role="navigation" aria-label="Main navigation">
    <div class="max-w-7xl mx-auto px-4 sm:px-6 lg:px-8">
      <div class="flex justify-between h-16">
        <div class="flex items-center gap-4">
          <button id="sidebar-toggle" class="btn btn-outline btn-sm" aria-label="Open sidebar" aria-controls="sidebar" aria-expanded="false">
            <i class="fas fa-bars"></i>
          </button>
          <a href="../../index.html" class="flex items-center gap-2">
            <span class="text-foreground text-xl font-bold">reformately</span>
          </a>
        </div>
        <div class="flex items-center gap-2">
          <!-- Guest User -->
          <div data-guest-only class="flex items-center gap-2">
            <a href="../../auth.html" class="btn btn-outline btn-sm" data-nav-link="auth">
              <i class="fas fa-sign-in-alt mr-1"></i>
              Sign In
            </a>
          </div>
          
          <!-- Authenticated User -->
          <div data-auth-required class="flex items-center gap-2" style="display: none;">
            <div class="dropdown dropdown-end relative">
              <button class="btn btn-outline btn-sm dropdown-toggle" aria-label="User menu" aria-expanded="false">
                <img data-user-info="avatar" class="w-6 h-6 rounded-full mr-2 max-w-full h-auto" alt="User avatar" style="display: none;">
                <span data-user-info="name" class="hidden sm:inline">User</span>
                <i class="fas fa-chevron-down ml-1"></i>
              </button>
              <ul class="dropdown-content menu p-2 shadow bg-background border border-border rounded-lg w-52 absolute right-0 top-full mt-1 z-50" style="display: none;" role="menu">
                <li role="none"><a href="../../dashboard.html" class="flex items-center gap-2 px-3 py-2 hover:bg-muted rounded" data-nav-link="dashboard" data-dashboard-access="true" role="menuitem"><i class="fas fa-tachometer-alt"></i>Dashboard</a></li>
                <li role="none"><a href="../../profile.html" class="flex items-center gap-2 px-3 py-2 hover:bg-muted rounded" data-nav-link="profile" role="menuitem"><i class="fas fa-user"></i>Profile</a></li>
                <li role="none"><a href="#" data-action="signout" class="flex items-center gap-2 px-3 py-2 hover:bg-muted rounded" role="menuitem"><i class="fas fa-sign-out-alt"></i>Sign Out</a></li>
              </ul>
            </div>
          </div>
          
          <button id="theme-toggle" class="btn btn-outline btn-sm" aria-label="Toggle theme">
            <span id="theme-toggle-icon">🌙</span>
          </button>
        </div>
      </div>
    </div>
  </nav>

  <!-- Page Layout -->
  <div class="flex flex-grow">
    <div id="sidebar-overlay" class="fixed inset-0 bg-black bg-opacity-50 hidden z-30"></div>
    <aside id="sidebar" class="fixed inset-y-0 left-0 w-64 bg-background border-r border-border/20 p-4 transform -translate-x-full transition-transform z-40" role="complementary" aria-label="Sidebar" tabindex="-1">
      <div class="flex justify-between items-center mb-4">
        <a href="../../index.html" class="text-xl font-bold text-foreground">reformately</a>
        <button id="sidebar-close" class="btn btn-outline btn-sm" aria-label="Close sidebar">
          <i class="fas fa-times"></i>
        </button>
      </div>
      <h2 class="text-lg font-bold mb-4 text-foreground">Tools</h2>
      <label for="tool-search" class="sr-only">Search tools</label>
      <input id="tool-search" type="text" placeholder="Search" class="input w-full mb-4" />
      <ul id="tool-list" class="space-y-2" role="list">
        <li><a href="../image-converter/index.html" class="text-foreground hover:text-primary">Image Converter</a></li>
        <li><a href="../background-remover/index.html" class="text-foreground hover:text-primary">Background Remover</a></li>
        <li><a href="../google-ads-rsa-preview/index.html" class="text-foreground hover:text-primary">Google Ads RSA Preview</a></li>
        <li><a href="../campaign-structure/index.html" class="text-foreground hover:text-primary">Campaign Structure</a></li>
        <li><a href="../bulk-match-editor/index.html" class="text-foreground hover:text-primary">Bulk Match Type Editor</a></li>
        <li><a href="../json-formatter/index.html" class="text-foreground hover:text-primary">JSON Formatter</a></li>
        <li><a href="../color-palette/index.html" class="text-foreground hover:text-primary">Colour Palette Extractor</a></li>
        <li><a href="../pdf-merger/index.html" class="text-foreground hover:text-primary">PDF Merger</a></li>
        <li><a href="../pdf-ocr/index.html" class="text-foreground hover:text-primary">PDF OCR</a></li>
        <li><a href="../meta-tag-generator/index.html" class="text-foreground hover:text-primary">Meta Tag Generator</a></li>
        <li><a href="../layout-tool/index.html" class="text-foreground hover:text-primary">Layout Generator</a></li>
        <li><a href="../qr-generator/index.html" class="text-foreground hover:text-primary">QR Code Generator</a></li>
        <li><a href="../utm-builder/index.html" class="text-foreground hover:text-primary">UTM Builder</a></li>
        <li><a href="../uuid-generator/index.html" class="text-foreground hover:text-primary">UUID Generator</a></li>
        <li><a href="../text-case-converter/index.html" class="text-foreground hover:text-primary">Text Case Converter</a></li>
        <li><a href="../timestamp-converter/index.html" class="text-foreground hover:text-primary">Timestamp Converter</a></li>
        <li><a href="../robots-txt/index.html" class="text-foreground hover:text-primary">Robots.txt Generator</a></li>
        <li><a href="#" class="text-foreground hover:text-primary">More coming soon</a></li>
      </ul>
      <div class="mt-6 pt-6 border-t border-border/20">
        <a href="../request-tool/index.html" class="text-foreground hover:text-primary">Request a Tool</a>
      </div>
    </aside>
    <main id="main-content" class="flex-grow p-4">
      <!-- Main Content Area -->
  <h1 class="text-3xl font-bold text-center my-8" style="color: var(--foreground);">Image Conversion Tool</h1>
  <section class="max-w-3xl mx-auto mb-8 space-y-2">
    <p class="text-foreground">Convert images right in your browser without installing software. Resize, set a target output size and export to formats like WebP, JPEG or AVIF.</p>
  </section>
    <main id="main-content" class="flex-grow">
      <!-- Main Content Area -->
    <h1 class="text-3xl font-bold text-center my-8" style="color: var(--foreground);">Image Conversion Tool</h1>
    <div id="controls" class="flex flex-col sm:flex-row flex-wrap justify-center gap-4 mb-8">

      <div class="bg-white rounded shadow px-3 py-2 flex flex-col sm:flex-row items-center gap-2 w-full sm:flex-1">
        <label for="max-width" class="font-medium">Max Width:</label>
        <input id="max-width" type="number" min="1" max="99999" value="99999" class="w-full sm:flex-1 border rounded px-2 py-1 text-blue-700 focus:outline-none focus:ring-2 focus:ring-blue-300" />
        <span class="text-gray-500">px</span>
      </div>
      <div class="bg-white rounded shadow px-3 py-2 flex flex-col sm:flex-row items-center gap-2 w-full sm:flex-1">
        <label for="max-height" class="font-medium">Max Height:</label>
        <input id="max-height" type="number" min="1" max="99999" value="99999" class="w-full sm:flex-1 border rounded px-2 py-1 text-blue-700 focus:outline-none focus:ring-2 focus:ring-blue-300" />
        <span class="text-gray-500">px</span>
      </div>
      <div class="bg-white rounded shadow px-3 py-2 flex flex-col sm:flex-row items-center gap-2 w-full sm:flex-1">
        <label for="target-size" class="font-medium">Target Size:</label>
        <input id="target-size" type="number" min="1" value="500" class="w-full sm:flex-1 border rounded px-2 py-1 text-blue-700 focus:outline-none focus:ring-2 focus:ring-blue-300" />
        <select id="size-unit" class="border rounded px-1 py-1 text-blue-700 focus:outline-none focus:ring-2 focus:ring-blue-300 w-full sm:w-auto appearance-none bg-no-repeat bg-right pr-6" style="background-color:var(--background);color:var(--foreground);background-image:url('data:image/svg+xml;base64,PHN2ZyB4bWxucz0iaHR0cDovL3d3dy53My5vcmcvMjAwMC9zdmciIGZpbGw9Im5vbmUiIHZpZXdCb3g9IjAgMCAyNCAyNCIgc3Ryb2tlPSJjdXJyZW50Q29sb3IiIHN0cm9rZS13aWR0aD0iMiIgc3Ryb2tlLWxpbmVjYXA9InJvdW5kIiBzdHJva2UtbGluZWpvaW49InJvdW5kIj48cGF0aCBkPSJNMTkgOWwtNyA3LTctNyIvPjwvc3ZnPg==');background-size:1rem;background-position:right 0.5rem center;">

      <div class="bg-white rounded shadow px-3 py-2 flex flex-col sm:flex-row items-center gap-2 w-full sm:w-auto">
        <label for="max-width" class="font-medium">Max Width:</label>
        <input id="max-width" type="number" min="1" max="99999" value="99999" class="w-full sm:w-20 border rounded px-2 py-1 text-blue-700 focus:outline-none focus:ring-2 focus:ring-blue-300" />
        <span class="text-gray-500">px</span>
      </div>
      <div class="bg-white rounded shadow px-3 py-2 flex flex-col sm:flex-row items-center gap-2 w-full sm:w-auto">
        <label for="max-height" class="font-medium">Max Height:</label>
        <input id="max-height" type="number" min="1" max="99999" value="99999" class="w-full sm:w-20 border rounded px-2 py-1 text-blue-700 focus:outline-none focus:ring-2 focus:ring-blue-300" />
        <span class="text-gray-500">px</span>
      </div>
      <div class="bg-white rounded shadow px-3 py-2 flex flex-col sm:flex-row items-center gap-2 w-full sm:w-auto">
        <label for="target-size" class="font-medium">Target Size:</label>
        <input id="target-size" type="number" min="1" value="500" class="w-full sm:w-24 border rounded px-2 py-1 text-blue-700 focus:outline-none focus:ring-2 focus:ring-blue-300" />
        <select id="size-unit" class="border rounded px-1 py-1 text-blue-700 focus:outline-none focus:ring-2 focus:ring-blue-300 w-full sm:w-auto">

          <option value="KB">KB</option>
          <option value="MB">MB</option>
        </select>
      </div>
    </div>
    <div id="format-controls" class="flex flex-col sm:flex-row justify-center mb-4 items-center gap-2">
      <label for="output-format" class="font-medium mr-0 sm:mr-2">Output Format:</label>

      <select id="output-format" class="border rounded px-2 py-1 w-full sm:w-auto appearance-none bg-no-repeat bg-right pr-8" style="background-color:var(--background);color:var(--foreground);border:1.5px solid var(--foreground);background-image:url('data:image/svg+xml;base64,PHN2ZyB4bWxucz0iaHR0cDovL3d3dy53My5vcmcvMjAwMC9zdmciIGZpbGw9Im5vbmUiIHZpZXdCb3g9IjAgMCAyNCAyNCIgc3Ryb2tlPSJjdXJyZW50Q29sb3IiIHN0cm9rZS13aWR0aD0iMiIgc3Ryb2tlLWxpbmVjYXA9InJvdW5kIiBzdHJva2UtbGluZWpvaW49InJvdW5kIj48cGF0aCBkPSJNMTkgOWwtNyA3LTctNyIvPjwvc3ZnPg==');background-size:1rem;background-position:right 0.5rem center;">

      <select id="output-format" class="border rounded px-2 py-1 w-full sm:w-auto" style="background-color:var(--background);color:var(--foreground);border:1.5px solid var(--foreground);">

        <option value="webp">WebP</option>
        <option value="jpeg">JPEG</option>
        <option value="png">PNG</option>
        <option value="avif">AVIF</option>
        <option value="bmp">BMP</option>
        <option value="tiff">TIFF</option>
        <option value="gif">GIF</option>
        <option value="ico">ICO</option>
      </select>
    </div>
    <div id="format-options" class="flex justify-center gap-4 mb-4" style="display:none;"></div>
    <div id="progress-status" class="text-center text-lg font-medium mb-2" class="text-foreground"></div>
    <div id="progress-bar-container" class="w-full max-w-2xl mx-auto mb-4">
      <div id="progress-bar"></div>
    </div>
    <div id="quota-status" class="text-center text-base font-medium mb-2" style="color:hsl(39 100% 64%);"></div>
    
    <!-- Usage Counter -->
    <div id="usage-counter" class="text-center mb-4"></div>
    
    <!-- Hidden legacy auth controls for backwards compatibility -->
    <div id="auth-controls" class="text-center mb-4" style="display: none;">
      <input id="auth-email" type="email" placeholder="Email" class="border rounded px-2 py-1 mr-2" />
      <input id="auth-password" type="password" placeholder="Password" class="border rounded px-2 py-1 mr-2" />
      <button onclick="signUp(document.getElementById('auth-email').value, document.getElementById('auth-password').value)" class="bg-blue-500 text-white px-4 py-2 rounded">Sign Up</button>
      <button onclick="signIn(document.getElementById('auth-email').value, document.getElementById('auth-password').value)" class="bg-green-500 text-white px-4 py-2 rounded">Login</button>
      <button onclick="signOut()" class="bg-red-500 text-white px-4 py-2 rounded" style="display:none;">Logout</button>
    </div>
    <div class="flex flex-col items-center mb-4">
      <button id="upgrade-btn" class="bg-yellow-500 hover:bg-yellow-600 text-white font-semibold px-4 py-2 rounded shadow transition-colors mb-0">Upgrade</button>
      <!-- Stripe Pricing Table Accordion -->
      <div id="stripe-accordion" style="display:none;width:100%;max-width:900px;min-width:320px;overflow-x:auto;background:var(--background);border-radius:14px;box-shadow:0 4px 24px rgba(0,0,0,0.18);padding: var(--spacing-6) 1rem 1rem 1rem;">
        <div style="margin-bottom:1rem;text-align:center;color:var(--foreground);font-size:1.2rem;font-weight: 600;">Upgrade to Pro</div>
        <script async src="https://js.stripe.com/v3/pricing-table.js"></script>
        <stripe-pricing-table pricing-table-id="prctbl_1QwytqBcmaVSn6Z156zYdTHl"
          publishable-key="pk_live_51LTgh8BcmaVSn6Z1nQkl0Xc2lFlcaFvaBabebmyJr4fWmZqVk37uI2JBUoY9otwUVqmN2Xol9ZOdcjOdcy8MqHbS00QLT2xZxw">
        </stripe-pricing-table>
      </div>
    </div>
    <!-- File Drop Area -->
    <div id="drop-area" class="border-2 border-dashed border-blue-400 rounded-lg p-4 sm:p-8 text-center text-blue-500 mb-8 bg-white shadow hover:shadow-lg transition-shadow cursor-pointer max-w-2xl mx-auto px-4">
      <p class="mb-4">Drag & drop your image files here</p>
      <p class="mb-4" style="color: var(--primary); font-size: 0.9rem;">Supports JPEG, PNG, WebP, GIF, AVIF, BMP, TIFF, ICO, HEIC/HEIF and RAW formats (CR2, NEF, ARW, etc)</p>
      <div style="display: flex; justify-content: center; gap: 20px; margin-bottom: 10px;">
        <a href="#" id="show-raw-info" style="color:var(--primary); text-decoration:underline; font-size:0.8rem;">What RAW formats are supported?</a>
        <a href="#" id="show-heic-info" style="color:var(--primary); text-decoration:underline; font-size:0.8rem;">About HEIC/HEIF formats</a>
      </div>
      <input type="file" id="fileElem" accept="image/*" multiple style="display:none">
      <button onclick="fileElem.click()" class="bg-blue-500 hover:bg-blue-600 text-white font-semibold px-6 py-2 rounded shadow transition-colors">Select Images</button>
    </div>  
    <!-- Info Modals -->
    <div id="raw-info-modal" style="display:none; position:fixed; z-index:1000; left:0; top:0; width:100%; height:100%; overflow:auto; background-color:rgba(0,0,0,0.7);">
      <div style="background-color:var(--background); margin:10% auto; padding:20px; border:2px solid var(--foreground); border-radius:12px; width:80%; max-width:600px;">
        <span id="close-raw-info" style="color:var(--foreground); float:right; font-size:28px; font-weight:bold; cursor:pointer;">&times;</span>
        <h3 style="color:var(--foreground); margin-bottom:10px;">Supported RAW Formats</h3>
        <p style="color:var(--foreground); margin-bottom:15px;">This tool can convert the following RAW formats:</p>
        <ul style="color:var(--foreground); margin-left:20px; list-style-type:disc;">
          <li><strong>CR2</strong> - Canon Raw Format</li>
          <li><strong>NEF</strong> - Nikon Electronic Format</li>
          <li><strong>ARW</strong> - Sony Alpha Raw</li>
          <li><strong>DNG</strong> - Adobe Digital Negative</li>
          <li><strong>RAF</strong> - Fujifilm Raw Format</li>
          <li><strong>ORF</strong> - Olympus Raw Format</li>
          <li><strong>RW2</strong> - Panasonic Raw Format</li>
          <li><strong>PEF</strong> - Pentax Electronic Format</li>
          <li><strong>SRW</strong> - Samsung Raw Format</li>
        </ul>
        <p style="color:var(--foreground); margin-top:15px;">Note: RAW conversion may take longer than other formats due to the complex nature of the files.</p>
      </div>
    </div>
    
    <div id="heic-info-modal" style="display:none; position:fixed; z-index:1000; left:0; top:0; width:100%; height:100%; overflow:auto; background-color:rgba(0,0,0,0.7);">
      <div style="background-color:var(--background); margin:10% auto; padding:20px; border:2px solid var(--foreground); border-radius:12px; width:80%; max-width:600px;">
        <span id="close-heic-info" style="color:var(--foreground); float:right; font-size:28px; font-weight:bold; cursor:pointer;">&times;</span>
        <h3 style="color:var(--foreground); margin-bottom:10px;">About HEIC/HEIF Formats</h3>
        <p style="color:var(--foreground); margin-bottom:15px;">HEIC/HEIF is a modern image format used by Apple devices:</p>
        <ul style="color:var(--foreground); margin-left:20px; list-style-type:disc;">
          <li><strong>HEIC</strong> - High Efficiency Image Container, used on iPhone/iPad (iOS 11+)</li>
          <li><strong>HEIF</strong> - High Efficiency Image Format, the underlying format standard</li>
        </ul>
        <p style="color:var(--foreground); margin-top:15px;">Benefits include:</p>
        <ul style="color:var(--foreground); margin-left:20px; list-style-type:disc;">
          <li>Smaller file sizes compared to JPEG (up to 50% smaller)</li>
          <li>Better image quality at the same file size</li>
          <li>Support for transparency</li>
        </ul>
        <p style="color:var(--foreground); margin-top:15px;">This tool can convert these formats to more widely supported formats like JPEG, PNG, or WebP.</p>
        
        <h4 style="color:var(--foreground); margin-top:20px; margin-bottom:10px;">Browser Compatibility:</h4>
        <ul style="color:var(--foreground); margin-left:20px; list-style-type:disc;">
          <li><strong>Safari 17+</strong>: Native HEIC support</li>
          <li><strong>Chrome/Edge</strong>: Good support via JavaScript libraries</li>
          <li><strong>Firefox</strong>: Limited support, may have issues with some HEIC variants</li>
        </ul>
        
        <h4 style="color:var(--foreground); margin-top:20px; margin-bottom:10px;">If You Encounter Errors:</h4>
        <ul style="color:var(--foreground); margin-left:20px; list-style-type:disc;">
          <li>Try a different browser (Chrome or Edge recommended)</li>
          <li>Try converting the image on your device first using built-in tools</li>
          <li>For iPhone users: When sharing photos, choose "Most Compatible" instead of "High Efficiency"</li>
          <li>Some HEIC variants may not be supported by current browser libraries</li>
        </ul>
      </div>
    </div>
    
    <!-- Login Modal -->
    <div id="login-modal" style="display:none; position:fixed; z-index:1000; left:0; top:0; width:100%; height:100%; overflow:auto; background-color:rgba(0,0,0,0.7);">
      <div style="background-color:var(--background); margin:10% auto; padding:20px; border:2px solid var(--foreground); border-radius:12px; width:90%; max-width:400px;">
        <span id="close-login-modal" style="color:var(--foreground); float:right; font-size:28px; font-weight:bold; cursor:pointer;">&times;</span>
        <h3 style="color:var(--foreground); margin-bottom:20px; text-align:center;">Login / Sign Up</h3>
        
        <div class="mb-4">
          <label for="modal-email" style="color:var(--foreground); display:block; margin-bottom:6px;">Email:</label>
          <input id="modal-email" type="email" placeholder="your@email.com" class="input" />
        </div>

        <div id="full-name-field" class="mb-4" style="display:none;">
          <label for="modal-full-name" style="color:var(--foreground); display:block; margin-bottom:6px;">Full Name:</label>
          <input id="modal-full-name" type="text" placeholder="Your full name" class="input" />
        </div>
        
        <div id="password-field" class="mb-4">
          <label for="modal-password" style="color:var(--foreground); display:block; margin-bottom:6px;">Password:</label>
          <input id="modal-password" type="password" placeholder="Your password" class="input" />
        </div>
        
        <div id="auth-actions" class="flex justify-between mt-6 gap-2">
          <button id="modal-signup-btn" class="btn flex-1">Sign Up</button>
          <button id="modal-login-btn" class="btn flex-1">Login</button>
        </div>

        <div class="mt-4 flex justify-center">
          <button id="google-login-btn" class="btn w-full flex items-center justify-center gap-2">
            <img src="https://www.svgrepo.com/show/475656/google-color.svg" alt="Google" class="w-5 h-5 max-w-full h-auto">
            Continue with Google
          </button>
        </div>
        
        <div class="text-center mt-4">
          <a href="#" id="forgot-password-link" style="color:var(--primary); text-decoration:underline; font-size:0.9rem;">Forgot your password?</a>
        </div>
      </div>
    </div>
    
    <!-- Download buttons -->
    <div class="download-btns-responsive mb-6 flex flex-col sm:flex-row justify-center gap-2 sm:gap-4 flex-wrap" style="display: none;">
      <a id="download-link" href="#" download="converted_images.zip" class="bg-cde5da text-172f37 hover:bg-transparent hover:text-cde5da border-2 border-cde5da rounded-lg py-2 px-3 sm:py-3 sm:px-6 text-sm sm:text-base font-semibold transition-all w-full sm:w-auto text-center">
        <span style="display: inline-flex; align-items: center; gap: 4px;">
          <svg xmlns="http://www.w3.org/2000/svg" width="16" height="16" class="sm:w-5 sm:h-5" viewBox="0 0 24 24" fill="none" stroke="currentColor" stroke-width="2" stroke-linecap="round" stroke-linejoin="round">
            <path d="M21 15v4a2 2 0 0 1-2 2H5a2 2 0 0 1-2-2v-4"></path>
            <polyline points="7 10 12 15 17 10"></polyline>
            <line x1="12" y1="15" x2="12" y2="3"></line>
          </svg>
          <span class="hidden sm:inline">Download All as ZIP</span>
          <span class="sm:hidden">Download All</span>
        </span>
      </a>
      <button id="download-selected" class="bg-cde5da text-172f37 hover:bg-transparent hover:text-cde5da border-2 border-cde5da rounded-lg py-2 px-3 sm:py-3 sm:px-6 text-sm sm:text-base font-semibold transition-all w-full sm:w-auto">
        <span style="display: inline-flex; align-items: center; gap: 4px;">
          <svg xmlns="http://www.w3.org/2000/svg" width="16" height="16" class="sm:w-5 sm:h-5" viewBox="0 0 24 24" fill="none" stroke="currentColor" stroke-width="2" stroke-linecap="round" stroke-linejoin="round">
            <path d="M22 2v16h-8l-4 4-4-4H2V2z"></path>
            <circle cx="12" cy="10" r="3"></circle>
          </svg>
          <span class="hidden sm:inline">Download Selected</span>
          <span class="sm:hidden">Selected</span>
        </span>
      </button>
    </div>
    <div class="flex justify-center mb-2">
      <a href="#" id="show-bulk-rename" style="color:var(--primary);text-decoration:underline;cursor:pointer;" class="hidden">Bulk Rename Tool</a>
    </div>
    <div id="bulk-rename-controls" class="flex flex-wrap justify-center gap-2 mb-4" style="align-items:center; display:none;">
      <input id="bulk-rename-base" type="text" placeholder="Base name (e.g. Image)" class="border rounded px-2 py-1" style="background-color:var(--background);color:var(--foreground);border:1.5px solid var(--foreground);" />
      <input id="bulk-rename-start" type="number" min="1" value="1" class="border rounded px-2 py-1 w-20" style="background-color:var(--background);color:var(--foreground);border:1.5px solid var(--foreground);" />
      <button id="bulk-rename-btn" style="background-color:var(--foreground);color:var(--background);border-radius:0.375rem;padding:0.5rem 1.25rem;border:none;font-weight: 600;">Bulk Rename</button>
    </div>
    <div class="flex justify-center mb-4">
      <button id="convert-images-btn" class="hidden">Convert All Images</button>
    </div>
    
    <!-- Preview Table -->
    <div class="overflow-x-auto max-w-5xl mx-auto px-2 sm:px-4 min-w-0">
      <table id="preview-table" class="min-w-full w-full mb-8 text-sm sm:text-base table-auto" style="background: transparent;">
        <thead class="hidden md:table-header-group">
          <tr>
            <th class="py-2 px-2 sm:px-4"><input type="checkbox" id="select-all"></th>
            <th class="py-2 px-2 sm:px-4">#</th>
            <th class="py-2 px-2 sm:px-4">Preview</th>
            <th class="py-2 px-2 sm:px-4">Original Filename</th>
            <th class="py-2 px-2 sm:px-4">Rename</th>
            <th class="py-2 px-2 sm:px-4">Output Size</th>
            <th class="py-2 px-2 sm:px-4">Actions</th>
          </tr>
        </thead>
        <tbody id="preview-tbody"></tbody>
      </table>
    </div>

    <!-- Hide card grid -->
    <div id="preview-grid" style="display:none;"></div>

    <section class="max-w-5xl mx-auto px-4 py-8">
      <h2 class="text-2xl font-bold" class="text-foreground">About this tool</h2>
      <p class="text-foreground">Upload multiple images, set a desired file size and the converter will find the best compression automatically. Optional watermarking and a sleek progress bar keep your batch jobs organized.</p>
    </section>

    <section id="faqs" class="max-w-5xl mx-auto px-4 py-8">
      <h2 class="text-2xl font-bold mb-4" class="text-foreground">Image Converter FAQs</h2>
      <div class="space-y-2">
        <div class="faq-item border-b border-border/20">
          <button class="faq-question w-full text-left py-2 flex justify-between items-center" aria-expanded="false">
            <span class="text-foreground">How do I convert images to WebP?</span>
            <i class="fas fa-chevron-down text-foreground"></i>
          </button>
          <div class="faq-answer hidden pb-4" class="text-foreground">
            Upload your files, choose WebP as the output format and click convert. Our free online image converter will handle the rest.
          </div>
        </div>
        <div class="faq-item border-b border-border/20">
          <button class="faq-question w-full text-left py-2 flex justify-between items-center" aria-expanded="false">
            <span class="text-foreground">How does the target size option work?</span>
            <i class="fas fa-chevron-down text-foreground"></i>
          </button>
          <div class="faq-answer hidden pb-4" class="text-foreground">
            Enter your desired file size and we run a quick binary search to find the compression level that gets closest to it. Extremely small targets may visibly reduce quality.
          </div>
        </div>
        <div class="faq-item border-b border-border/20">
          <button class="faq-question w-full text-left py-2 flex justify-between items-center" aria-expanded="false">
            <span class="text-foreground">Can I convert HEIC photos from my iPhone?</span>
            <i class="fas fa-chevron-down text-foreground"></i>
          </button>
          <div class="faq-answer hidden pb-4" class="text-foreground">
            Yes, the tool converts HEIC images to popular formats like JPEG or PNG so you can easily share them.
          </div>
        </div>
        <div class="faq-item border-b border-border/20">
          <button class="faq-question w-full text-left py-2 flex justify-between items-center" aria-expanded="false">
            <span class="text-foreground">Does the converter work for large batches?</span>
            <i class="fas fa-chevron-down text-foreground"></i>
          </button>
          <div class="faq-answer hidden pb-4" class="text-foreground">
            You can upload multiple pictures at once and download everything as a ZIP after the conversion finishes.
          </div>
        </div>
        <div class="faq-item border-b border-border/20">
          <button class="faq-question w-full text-left py-2 flex justify-between items-center" aria-expanded="false">
            <span class="text-foreground">Is this image converter free?</span>
            <i class="fas fa-chevron-down text-foreground"></i>
          </button>
          <div class="faq-answer hidden pb-4" class="text-foreground">
            The basic conversion features are free and run directly in your browser.
          </div>
        </div>
      </div>
    </section>
    <!-- Image Modal for preview -->
    <div id="image-modal" style="display:none;position:fixed;top:0;left:0;width:100vw;height:100vh;z-index:10000;background:rgba(0,0,0,0.92);align-items:center;justify-content:center;flex-direction:column;">
      <button class="close-modal" aria-label="Close" style="position:absolute;top:32px;right:40px;font-size:2.5rem;color:var(--foreground);background:rgba(0,0,0,0.7);border:none;cursor:pointer;width:48px;height:48px;display:flex;align-items:center;justify-content:center;z-index:2;">&times;</button>
      <button id="modal-prev" aria-label="Previous" style="position:absolute;left:32px;top:50%;transform:translateY(-50%);font-size:2.5rem;color:var(--foreground);background:rgba(0,0,0,0.7);border:none;cursor:pointer;width:48px;height:48px;display:flex;align-items:center;justify-content:center;z-index:2;">&#8592;</button>
      <div style="max-width:90vw;max-height:80vh;display:flex;align-items:center;justify-content:center;">
        <img src="" alt="Preview" class="max-w-full h-auto" style="max-width:90vw;max-height:80vh;border-radius:1.25rem;box-shadow:0 8px 32px rgba(0,0,0,0.25);background:#fff;" />
      </div>
      <button id="modal-next" aria-label="Next" style="position:absolute;right:32px;top:50%;transform:translateY(-50%);font-size:2.5rem;color:var(--foreground);background:rgba(0,0,0,0.7);border:none;cursor:pointer;width:48px;height:48px;display:flex;align-items:center;justify-content:center;z-index:2;">&#8594;</button>
      <div id="modal-caption" style="margin-top:1.5rem;color:var(--foreground);font-size:1.15rem;text-align:center;max-width:90vw;word-break:break-all;"></div>
    </div>
    </main>
  </div>
  <!-- Footer -->
  <footer class="bg-background border-t border-border mt-8">
    <div class="max-w-7xl mx-auto px-4 sm:px-6 lg:px-8 py-4">
      <!-- Copyright -->
      <div class="text-center">
        <p class="text-foreground/70">&copy; 2024 reformately. All rights reserved.</p>
      </div>
    </div>
  </footer>
</body>
</html> <|MERGE_RESOLUTION|>--- conflicted
+++ resolved
@@ -22,7 +22,7 @@
   <script src="https://cdn.jsdelivr.net/npm/raw-wasm@1.0.0/dist/raw-wasm.min.js"></script>
   <!-- Font Awesome for icons -->
   <link rel="stylesheet" href="https://cdnjs.cloudflare.com/ajax/libs/font-awesome/6.4.0/css/all.min.css">
-<<<<<<< HEAD
+
   <!-- Core Dependencies -->
   <script src="../../js/config.js"></script>
   <script src="../../js/auth-loader.js"></script>
@@ -32,10 +32,10 @@
   <script src="../../js/error-handler.js"></script>
   <script src="../../js/tool-integration.js"></script>
   <script src="../../js/auto-navigation.js"></script>
-=======
+
   <!-- Simple Authentication for Usage Tracking -->
   <script src="auth-simple.js"></script>
->>>>>>> 67eee9a0
+
   
   <!-- JS files -->
   <script type="module" src="core.js"></script>
