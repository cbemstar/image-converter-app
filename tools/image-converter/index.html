--- conflicted
+++ resolved
@@ -138,7 +138,7 @@
       <!-- Main Content Area -->
     <h1 class="text-3xl font-bold text-center my-8" style="color: var(--foreground);">Image Conversion Tool</h1>
     <div id="controls" class="flex flex-col sm:flex-row flex-wrap justify-center gap-4 mb-8">
-<<<<<<< HEAD
+
       <div class="bg-white rounded shadow px-3 py-2 flex flex-col sm:flex-row items-center gap-2 w-full sm:flex-1">
         <label for="max-width" class="font-medium">Max Width:</label>
         <input id="max-width" type="number" min="1" max="99999" value="99999" class="w-full sm:flex-1 border rounded px-2 py-1 text-blue-700 focus:outline-none focus:ring-2 focus:ring-blue-300" />
@@ -153,7 +153,7 @@
         <label for="target-size" class="font-medium">Target Size:</label>
         <input id="target-size" type="number" min="1" value="500" class="w-full sm:flex-1 border rounded px-2 py-1 text-blue-700 focus:outline-none focus:ring-2 focus:ring-blue-300" />
         <select id="size-unit" class="border rounded px-1 py-1 text-blue-700 focus:outline-none focus:ring-2 focus:ring-blue-300 w-full sm:w-auto appearance-none bg-no-repeat bg-right pr-6" style="background-color:var(--background);color:var(--foreground);background-image:url('data:image/svg+xml;base64,PHN2ZyB4bWxucz0iaHR0cDovL3d3dy53My5vcmcvMjAwMC9zdmciIGZpbGw9Im5vbmUiIHZpZXdCb3g9IjAgMCAyNCAyNCIgc3Ryb2tlPSJjdXJyZW50Q29sb3IiIHN0cm9rZS13aWR0aD0iMiIgc3Ryb2tlLWxpbmVjYXA9InJvdW5kIiBzdHJva2UtbGluZWpvaW49InJvdW5kIj48cGF0aCBkPSJNMTkgOWwtNyA3LTctNyIvPjwvc3ZnPg==');background-size:1rem;background-position:right 0.5rem center;">
-=======
+
       <div class="bg-white rounded shadow px-3 py-2 flex flex-col sm:flex-row items-center gap-2 w-full sm:w-auto">
         <label for="max-width" class="font-medium">Max Width:</label>
         <input id="max-width" type="number" min="1" max="99999" value="99999" class="w-full sm:w-20 border rounded px-2 py-1 text-blue-700 focus:outline-none focus:ring-2 focus:ring-blue-300" />
@@ -168,7 +168,7 @@
         <label for="target-size" class="font-medium">Target Size:</label>
         <input id="target-size" type="number" min="1" value="500" class="w-full sm:w-24 border rounded px-2 py-1 text-blue-700 focus:outline-none focus:ring-2 focus:ring-blue-300" />
         <select id="size-unit" class="border rounded px-1 py-1 text-blue-700 focus:outline-none focus:ring-2 focus:ring-blue-300 w-full sm:w-auto">
->>>>>>> 53cd1179
+
           <option value="KB">KB</option>
           <option value="MB">MB</option>
         </select>
@@ -176,11 +176,11 @@
     </div>
     <div id="format-controls" class="flex flex-col sm:flex-row justify-center mb-4 items-center gap-2">
       <label for="output-format" class="font-medium mr-0 sm:mr-2">Output Format:</label>
-<<<<<<< HEAD
+
       <select id="output-format" class="border rounded px-2 py-1 w-full sm:w-auto appearance-none bg-no-repeat bg-right pr-8" style="background-color:var(--background);color:var(--foreground);border:1.5px solid var(--foreground);background-image:url('data:image/svg+xml;base64,PHN2ZyB4bWxucz0iaHR0cDovL3d3dy53My5vcmcvMjAwMC9zdmciIGZpbGw9Im5vbmUiIHZpZXdCb3g9IjAgMCAyNCAyNCIgc3Ryb2tlPSJjdXJyZW50Q29sb3IiIHN0cm9rZS13aWR0aD0iMiIgc3Ryb2tlLWxpbmVjYXA9InJvdW5kIiBzdHJva2UtbGluZWpvaW49InJvdW5kIj48cGF0aCBkPSJNMTkgOWwtNyA3LTctNyIvPjwvc3ZnPg==');background-size:1rem;background-position:right 0.5rem center;">
-=======
+
       <select id="output-format" class="border rounded px-2 py-1 w-full sm:w-auto" style="background-color:var(--background);color:var(--foreground);border:1.5px solid var(--foreground);">
->>>>>>> 53cd1179
+
         <option value="webp">WebP</option>
         <option value="jpeg">JPEG</option>
         <option value="png">PNG</option>
