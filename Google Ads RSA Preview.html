--- conflicted
+++ resolved
@@ -9,10 +9,7 @@
   <!-- Font Awesome for icons -->
   <link rel="stylesheet" href="https://cdnjs.cloudflare.com/ajax/libs/font-awesome/6.4.0/css/all.min.css">
   <script type="module" src="theme.js"></script>
-<<<<<<< HEAD
   <script type="module" src="layout.js"></script>
-=======
->>>>>>> c3eeac1f
     <style>
         /* CSS Variables for Design Tokens */
         :root {
@@ -656,13 +653,10 @@
 
   <!-- Page Layout -->
   <div class="flex flex-grow">
-<<<<<<< HEAD
     <div id="sidebar-overlay" class="fixed inset-0 bg-black bg-opacity-50 hidden z-30"></div>
     <aside id="sidebar" class="fixed inset-y-0 left-0 w-64 bg-[var(--background)] border-r border-[var(--foreground)]/20 p-4 transform -translate-x-full transition-transform z-40 md:translate-x-0">
-=======
     <div id="sidebar-overlay" class="fixed inset-0 bg-black bg-opacity-50 hidden z-30 md:hidden"></div>
     <aside id="sidebar" class="fixed md:static top-0 left-0 w-64 h-full bg-[var(--background)] border-r border-[var(--foreground)]/20 p-4 transform -translate-x-full md:translate-x-0 transition-transform z-40">
->>>>>>> c3eeac1f
       <h2 class="text-lg font-bold mb-4" style="color:var(--foreground);">Tools</h2>
       <input id="tool-search" type="text" placeholder="Search" class="w-full mb-4 px-2 py-1 rounded border border-[var(--foreground)] bg-transparent" />
       <ul id="tool-list" class="space-y-2">
@@ -674,11 +668,8 @@
         <a href="request-tool.html" class="text-[var(--foreground)] hover:text-[var(--primary)]">Request a Tool</a>
       </div>
     </aside>
-<<<<<<< HEAD
 <main id="main-content" class="flex-grow p-4">
-=======
 <main class="flex-grow p-4">
->>>>>>> c3eeac1f
 
 <div class="container">
     <div class="header">
@@ -752,8 +743,7 @@
     </div>
 </div>
 
-<<<<<<< HEAD
-=======
+
 <script>
 // --- Constants ---
 const MAX_HEADLINES = 15;
@@ -1289,7 +1279,6 @@
 // --- Global image asset variable ---
 let imageAssetDataUrl = '';
 </script>
->>>>>>> c3eeac1f
 </main>
 </div>
   <footer class="bg-[var(--background)] border-t border-[var(--foreground)]/30 mt-8">
@@ -1299,10 +1288,8 @@
       </div>
     </div>
   </footer>
-
-<<<<<<< HEAD
+      
   </body>
-=======
   <script>
     document.addEventListener('DOMContentLoaded', () => {
       const sidebar = document.getElementById('sidebar');
@@ -1346,5 +1333,4 @@
     });
   </script>
 </body>
->>>>>>> c3eeac1f
 </html>