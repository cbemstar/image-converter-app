<!DOCTYPE html>
<html lang="en">
<head>
  <!-- Google Tag Manager -->
  <script>(function(w,d,s,l,i){w[l]=w[l]||[];w[l].push({'gtm.start':new Date().getTime(),event:'gtm.js'});var f=d.getElementsByTagName(s)[0],j=d.createElement(s),dl=l!='dataLayer'?'&l='+l:'';j.async=true;j.src='https://www.googletagmanager.com/gtm.js?id='+i+dl;f.parentNode.insertBefore(j,f);})(window,document,'script','dataLayer','GTM-NFJTSQ3N');</script>
  <!-- End Google Tag Manager -->
  <meta charset="UTF-8">
  <meta name="viewport" content="width=device-width, initial-scale=1.0">
  <title>Google Ads RSA Preview</title>
  <script>document.documentElement.setAttribute('data-theme', localStorage.getItem('theme') || 'dark');</script>
  <link rel="stylesheet" href="styles.css">
  <script src="https://cdn.tailwindcss.com"></script>
  <!-- Font Awesome for icons -->
  <link rel="stylesheet" href="https://cdnjs.cloudflare.com/ajax/libs/font-awesome/6.4.0/css/all.min.css">
  <script type="module" src="theme.js"></script>
  <script type="module" src="layout.js"></script>
    <style>
        /* CSS Variables for Design Tokens */
        :root {
            /* Colors */
            --background: #ffffff;
            --foreground: #0f172a;
            --card: #ffffff;
            --card-foreground: #0f172a;
            --popover: #ffffff;
            --popover-foreground: #0f172a;
            --primary: #0f172a;
            --primary-foreground: #f8fafc;
            --secondary: #f1f5f9;
            --secondary-foreground: #0f172a;
            --muted: #f8fafc;
            --muted-foreground: #64748b;
            --accent: #f1f5f9;
            --accent-foreground: #0f172a;
            --destructive: #ef4444;
            --destructive-foreground: #f8fafc;
            --border: #e2e8f0;
            --input: #e2e8f0;
            --ring: #0f172a;
            --radius: 0.5rem;
            
            /* Typography */
            --font-sans: ui-sans-serif, system-ui, -apple-system, BlinkMacSystemFont, "Segoe UI", Roboto, "Helvetica Neue", Arial, "Noto Sans", sans-serif;
            --font-mono: ui-monospace, SFMono-Regular, "SF Mono", Consolas, "Liberation Mono", Menlo, monospace;
            
            /* Spacing */
            --space-1: 0.25rem;
            --space-2: 0.5rem;
            --space-3: 0.75rem;
            --space-4: 1rem;
            --space-5: 1.25rem;
            --space-6: 1.5rem;
            --space-8: 2rem;
            --space-10: 2.5rem;
            --space-12: 3rem;
            --space-16: 4rem;
            
            /* Shadows */
            --shadow-sm: 0 1px 2px 0 rgb(0 0 0 / 0.05);
            --shadow: 0 1px 3px 0 rgb(0 0 0 / 0.1), 0 1px 2px -1px rgb(0 0 0 / 0.1);
            --shadow-md: 0 4px 6px -1px rgb(0 0 0 / 0.1), 0 2px 4px -2px rgb(0 0 0 / 0.1);
            --shadow-lg: 0 10px 15px -3px rgb(0 0 0 / 0.1), 0 4px 6px -4px rgb(0 0 0 / 0.1);
            --shadow-xl: 0 20px 25px -5px rgb(0 0 0 / 0.1), 0 8px 10px -6px rgb(0 0 0 / 0.1);
        }
        [data-theme="dark"] {
            --background: #101624;
            --foreground: #f3f6fa;
            --card: #181f2e;
            --card-foreground: #f3f6fa;
            --popover: #181f2e;
            --popover-foreground: #f3f6fa;
            --primary: #3b82f6;
            --primary-foreground: #f3f6fa;
            --secondary: #232b3d;
            --secondary-foreground: #f3f6fa;
            --muted: #232b3d;
            --muted-foreground: #b6c2d6;
            --accent: #232b3d;
            --accent-foreground: #f3f6fa;
            --destructive: #ef4444;
            --destructive-foreground: #f3f6fa;
            --border: #2d3748;
            --input: #2d3748;
            --ring: #3b82f6;
        }
        [data-theme="light"] {
            /* Explicitly set to default, for clarity */
            --background: #ffffff;
            --foreground: #0f172a;
            --card: #ffffff;
            --card-foreground: #0f172a;
            --popover: #ffffff;
            --popover-foreground: #0f172a;
            --primary: #0f172a;
            --primary-foreground: #f8fafc;
            --secondary: #f1f5f9;
            --secondary-foreground: #0f172a;
            --muted: #f8fafc;
            --muted-foreground: #64748b;
            --accent: #f1f5f9;
            --accent-foreground: #0f172a;
            --destructive: #ef4444;
            --destructive-foreground: #f8fafc;
            --border: #e2e8f0;
            --input: #e2e8f0;
            --ring: #0f172a;
        }

        /* Reset and Base Styles */
        * {
            box-sizing: border-box;
        }

        body {
            font-family: var(--font-sans);
            background: var(--background);
            color: var(--foreground);
            margin: 0;
            padding: 0;
            line-height: 1.6;
            -webkit-font-smoothing: antialiased;
            -moz-osx-font-smoothing: grayscale;
        }

        /* Container */
        .container {
            max-width: 1200px;
            margin: var(--space-6) auto;
            background: var(--card);
            border-radius: var(--radius);
            box-shadow: var(--shadow-xl);
            border: 1px solid var(--border);
            overflow: hidden;
        }

        /* Header */
        .header {
            background: linear-gradient(135deg, #0f172a 0%, #1e293b 100%);
            color: var(--primary-foreground);
            padding: var(--space-12) var(--space-8) var(--space-8);
            position: relative;
        }

        .header::before {
            content: '';
            position: absolute;
            top: 0;
            left: 0;
            right: 0;
            bottom: 0;
            background: linear-gradient(135deg, rgba(59, 130, 246, 0.1) 0%, rgba(147, 51, 234, 0.1) 100%);
            pointer-events: none;
        }

        .header h1 {
            margin: 0 0 var(--space-3) 0;
            font-size: clamp(1.875rem, 4vw, 2.5rem);
            font-weight: 700;
            letter-spacing: -0.025em;
            position: relative;
            z-index: 1;
        }

        .header p {
            margin: 0;
            font-size: 1.125rem;
            opacity: 0.9;
            position: relative;
            z-index: 1;
        }

        /* Main Content */
        .main-content {
            display: grid;
            grid-template-columns: 1fr 1fr;
            gap: var(--space-8);
            padding: var(--space-8);
        }

        /* Form Section */
        .form-section {
            background: var(--card);
            border-radius: var(--radius);
            padding: var(--space-8);
            border: 1px solid var(--border);
            box-shadow: var(--shadow-sm);
        }

        .form-section h2 {
            font-size: 1.25rem;
            font-weight: 600;
            margin-bottom: var(--space-6);
            color: var(--foreground);
            display: flex;
            align-items: center;
            gap: var(--space-2);
        }

        .form-section h2::before {
            content: '';
            width: 3px;
            height: 1.25rem;
            background: var(--primary);
            border-radius: 2px;
        }

        /* Form Groups */
        .form-group {
            margin-bottom: var(--space-6);
        }

        .form-group label {
            font-weight: 500;
            color: var(--foreground);
            display: block;
            margin-bottom: var(--space-2);
            font-size: 0.875rem;
        }

        .form-group input,
        .form-group textarea {
            width: 100%;
            padding: var(--space-3) var(--space-4);
            border: 1px solid var(--input);
            border-radius: var(--radius);
            font-size: 0.875rem;
            background: var(--background);
            color: var(--foreground);
            transition: all 0.2s ease;
            margin-bottom: var(--space-1);
        }

        .form-group input:focus,
        .form-group textarea:focus {
            outline: none;
            border-color: var(--ring);
            box-shadow: 0 0 0 3px rgb(59 130 246 / 0.1);
        }

        .form-group input::placeholder,
        .form-group textarea::placeholder {
            color: var(--muted-foreground);
        }

        /* Character Counter */
        .char-counter {
            font-size: 0.75rem;
            color: var(--muted-foreground);
            text-align: right;
            font-weight: 500;
        }

        /* Buttons */
        .btn {
            display: inline-flex;
            align-items: center;
            justify-content: center;
            gap: var(--space-2);
            border-radius: var(--radius);
            font-weight: 500;
            font-size: 0.875rem;
            padding: var(--space-2) var(--space-4);
            border: 1px solid transparent;
            cursor: pointer;
            transition: all 0.2s ease;
            text-decoration: none;
            white-space: nowrap;
        }

        .btn:focus {
            outline: none;
            box-shadow: 0 0 0 3px rgb(59 130 246 / 0.1);
        }

        .btn-primary {
            background: var(--primary);
            color: var(--primary-foreground);
        }

        .btn-primary:hover {
            background: color-mix(in srgb, var(--primary) 90%, black);
        }

        .btn-secondary {
            background: var(--secondary);
            color: var(--secondary-foreground);
            border-color: var(--border);
        }

        .btn-secondary:hover {
            background: color-mix(in srgb, var(--secondary) 80%, black);
        }

        .btn-destructive {
            background: var(--destructive);
            color: var(--destructive-foreground);
        }

        .btn-destructive:hover {
            background: color-mix(in srgb, var(--destructive) 90%, black);
        }

        .btn-sm {
            padding: var(--space-1) var(--space-3);
            font-size: 0.75rem;
        }

        /* Section Dividers */
        .section-divider {
            border-top: 1px solid var(--border);
            margin: var(--space-8) 0 var(--space-6);
        }

        /* Preview Section */
        .preview-section {
            background: var(--card);
            border-radius: var(--radius);
            padding: var(--space-8);
            border: 1px solid var(--border);
            box-shadow: var(--shadow-sm);
        }

        .preview-section h2 {
            font-size: 1.25rem;
            font-weight: 600;
            margin-bottom: var(--space-6);
            color: var(--foreground);
        }

        /* Tabs */
        .preview-tabs {
            display: flex;
            gap: var(--space-1);
            margin-bottom: var(--space-6);
            background: var(--muted);
            padding: var(--space-1);
            border-radius: var(--radius);
        }

        .preview-tab {
            background: transparent;
            color: var(--muted-foreground);
            border: none;
            border-radius: calc(var(--radius) - 2px);
            padding: var(--space-2) var(--space-4);
            font-size: 0.875rem;
            font-weight: 500;
            cursor: pointer;
            transition: all 0.2s ease;
            flex: 1;
        }

        .preview-tab.active {
            background: var(--background);
            color: var(--foreground);
            box-shadow: var(--shadow-sm);
        }

        .preview-tab:hover:not(.active) {
            background: color-mix(in srgb, var(--muted) 80%, white);
        }

        /* Google Ad Preview */
        .google-ad-preview {
            border: 1px solid var(--border);
            border-radius: var(--radius);
            padding: var(--space-6);
            background: var(--background);
            margin-bottom: var(--space-6);
            min-height: 200px;
            box-shadow: var(--shadow-sm);
        }

        .ad-url {
            color: #006621;
            font-size: 0.875rem;
            margin-bottom: var(--space-1);
            font-family: var(--font-sans);
        }

        .ad-title {
            color: #3b82f6;
            font-size: 1.25rem;
            font-weight: 600;
            margin-bottom: var(--space-2);
            font-family: var(--font-sans);
            line-height: 1.3;
        }

        .ad-description {
            color: var(--foreground);
            font-size: 0.875rem;
            line-height: 1.5;
            font-family: var(--font-sans);
        }

        .ad-extensions {
            margin-top: var(--space-4);
        }

        .sitelinks {
            margin-top: var(--space-3);
        }

        .sitelink {
            color: #3b82f6;
            font-size: 0.875rem;
            margin-right: var(--space-4);
            display: inline-block;
            margin-bottom: var(--space-1);
        }

        .callout {
            color: var(--muted-foreground);
            font-size: 0.75rem;
            margin-right: var(--space-3);
            display: inline-block;
        }

        .structured-snippet {
            color: var(--muted-foreground);
            font-size: 0.75rem;
            margin-right: var(--space-3);
            display: inline-block;
        }

        .call-extension {
            color: #3b82f6;
            font-size: 0.875rem;
            margin-top: var(--space-3);
            display: block;
        }

        /* Validation Summary */
        .validation-summary {
            background: var(--muted);
            padding: var(--space-4) var(--space-6);
            border-radius: var(--radius);
            margin-top: var(--space-6);
            font-size: 0.875rem;
            border: 1px solid var(--border);
        }

        .validation-item {
            display: flex;
            align-items: center;
            margin-bottom: var(--space-2);
            gap: var(--space-2);
        }

        .validation-item:last-child {
            margin-bottom: 0;
        }

        .validation-icon {
            font-size: 1rem;
            font-weight: 600;
        }

        .validation-icon.valid {
            color: #10b981;
        }

        .validation-icon.invalid {
            color: #ef4444;
        }

        .validation-icon.warning {
            color: #f59e0b;
        }

        /* Snippet Values */
        .snippet-values {
            margin-top: var(--space-4);
        }

        .snippet-value-group {
            display: flex;
            align-items: center;
            gap: var(--space-2);
            margin-bottom: var(--space-2);
        }

        .snippet-value-group input {
            flex: 1;
        }

        /* Responsive Design */
        @media (max-width: 1024px) {
            .main-content {
                grid-template-columns: 1fr;
                gap: var(--space-6);
            }
        }

        @media (max-width: 768px) {
            .container {
                margin: var(--space-4);
                border-radius: calc(var(--radius) - 2px);
            }

            .header {
                padding: var(--space-8) var(--space-6) var(--space-6);
            }

            .main-content {
                padding: var(--space-6);
                gap: var(--space-6);
            }

            .form-section,
            .preview-section {
                padding: var(--space-6);
            }

            .preview-tabs {
                flex-direction: column;
            }

            .preview-tab {
                text-align: center;
            }
        }

        @media (max-width: 480px) {
            .container {
                margin: var(--space-2);
            }

            .header {
                padding: var(--space-6) var(--space-4) var(--space-4);
            }

            .main-content {
                padding: var(--space-4);
            }

            .form-section,
            .preview-section {
                padding: var(--space-4);
            }

            .google-ad-preview {
                padding: var(--space-4);
            }
        }

        /* Focus visible for accessibility */
        .btn:focus-visible,
        .preview-tab:focus-visible,
        .form-group input:focus-visible,
        .form-group textarea:focus-visible {
            outline: 2px solid var(--ring);
            outline-offset: 2px;
        }

        /* Loading states */
        .btn:disabled {
            opacity: 0.5;
            cursor: not-allowed;
        }

        /* Smooth scrolling */
        html {
            scroll-behavior: smooth;
        }
        .ad-preview-row {
            position: relative;
            display: flex;
            align-items: flex-start;
            gap: var(--space-6);
            flex-direction: row;
        }
        .ad-preview-text {
            flex: 1;
            min-width: 0;
            padding-right: calc(72px + var(--space-6)); /* Reserve space for image on right */
        }
        .ad-image {
            width: 72px;
            height: 72px;
            object-fit: cover;
            border-radius: 12px;
            background: var(--muted);
            border: 1.5px solid var(--border);
            flex-shrink: 0;
            display: block;
            position: absolute;
            top: 0;
            right: 0;
            z-index: 1;
        }
        @media (max-width: 768px) {
            .ad-preview-row {
                flex-direction: column;
                align-items: stretch;
                position: static;
            }
            .ad-preview-text {
                padding-right: 0;
            }
            .ad-image {
                width: 100%;
                height: 180px;
                margin-bottom: var(--space-4);
                border-radius: 16px;
                position: static;
                top: auto;
                right: auto;
            }
        }
        .ad-sponsored-row {
            display: flex;
            align-items: center;
            gap: 0.5em;
            font-size: 0.95em;
            color: var(--muted-foreground);
            margin-bottom: var(--space-2);
            font-weight: 500;
        }
        .ad-sponsored-dot {
            font-size: 1.2em;
            line-height: 0;
        }
        @media (max-width: 480px) {
            #theme-toggle-label {
                display: none;
            }
            #theme-toggle {
                gap: 0;
            }
        }
    </style>
</head>
<<<<<<< HEAD
<body data-slug="google-ads-rsa-preview" class="bg-transparent min-h-screen flex flex-col">
=======
<body class="bg-transparent min-h-screen flex flex-col">
>>>>>>> 943d3ea4
  <!-- Google Tag Manager (noscript) -->
  <noscript><iframe src="https://www.googletagmanager.com/ns.html?id=GTM-NFJTSQ3N" height="0" width="0" style="display:none;visibility:hidden"></iframe></noscript>
  <!-- End Google Tag Manager (noscript) -->
  <!-- Navigation Bar -->
  <nav class="bg-[var(--background)] shadow-md border-b border-[var(--foreground)]/30">
    <div class="max-w-7xl mx-auto px-4 sm:px-6 lg:px-8">
      <div class="flex justify-between h-16">
        <!-- Logo and site name -->
        <div class="flex items-center gap-4">
          <button id="sidebar-toggle" class="text-[var(--foreground)] hover:text-[var(--primary)] focus:outline-none">
            <i class="fas fa-bars"></i>
          </button>
          <a href="index.html" class="flex items-center gap-2">
            <span class="text-[var(--foreground)] text-xl font-bold">reformately</span>
          </a>
        </div>
        <div class="flex items-center gap-2">
          <button id="theme-toggle" class="text-[var(--foreground)] hover:text-[var(--primary)] focus:outline-none" aria-label="Toggle theme">
            <span id="theme-toggle-icon">🌙</span>
          </button>
        </div>
      </div>
    </div>
  </nav>

  <!-- Page Layout -->
  <div class="flex flex-grow">
    <div id="sidebar-overlay" class="fixed inset-0 bg-black bg-opacity-50 hidden z-30"></div>
    <aside id="sidebar" class="fixed top-0 left-0 w-64 h-full bg-[var(--background)] border-r border-[var(--foreground)]/20 p-4 transform -translate-x-full transition-transform z-40">
      <div class="flex justify-between items-center mb-4">
        <a href="index.html" class="text-xl font-bold" style="color:var(--foreground);">reformately</a>
        <button id="sidebar-close" class="text-[var(--foreground)] hover:text-[var(--primary)] focus:outline-none" aria-label="Close sidebar">
          <i class="fas fa-times"></i>
        </button>
      </div>
      <h2 class="text-lg font-bold mb-4" style="color:var(--foreground);">Tools</h2>
      <input id="tool-search" type="text" placeholder="Search" class="w-full mb-4 px-2 py-1 rounded border border-[var(--foreground)] bg-transparent" />
      <ul id="tool-list" class="space-y-2">
        <li><a href="image-converter.html" class="text-[var(--foreground)] hover:text-[var(--primary)]">Image Converter</a></li>
        <li><a href="google-ads-rsa-preview.html" class="text-[var(--foreground)] hover:text-[var(--primary)]">Google Ads RSA Preview</a></li>
        <li><a href="pos-tool.html" class="text-[var(--foreground)] hover:text-[var(--primary)]">Word to Parts of Speech</a></li>
        <li><a href="campaign-structure.html" class="text-[var(--foreground)] hover:text-[var(--primary)]">Campaign Structure</a></li>
<<<<<<< HEAD
        <li><a href="bulk-match-editor.html" class="text-[var(--foreground)] hover:text-[var(--primary)]">Bulk Match Type Editor</a></li>
=======
>>>>>>> 943d3ea4
        <li><a href="#" class="text-[var(--foreground)] hover:text-[var(--primary)]">More coming soon</a></li>
      </ul>
      <div class="mt-6 pt-6 border-t border-[var(--foreground)]/20">
        <a href="request-tool.html" class="text-[var(--foreground)] hover:text-[var(--primary)]">Request a Tool</a>
      </div>
    </aside>
    <main id="main-content" class="flex-grow p-4">

<div class="container">
    <div class="header">
        <h1>Google Ads RSA Comprehensive Preview Tool</h1>
        <p>Simulate and preview your Responsive Search Ads with all major features and extensions.</p>
    </div>
    <div class="main-content">
        <div class="form-section">
            <h2>Ad Content</h2>
            <div class="form-group">
                <label for="finalUrl">Final URL</label>
                <input type="url" id="finalUrl" placeholder="https://example.com" value="https://example.com">
            </div>
            <div class="form-group">
                <label for="displayUrl">Display URL</label>
                <input type="text" id="displayUrl" placeholder="example.com" value="example.com">
            </div>
            <div class="form-group">
                <label for="path1">Path 1</label>
                <input type="text" id="path1" maxlength="15" placeholder="e.g. shoes">
                <div class="char-counter" id="path1-counter">0 / 15</div>
            </div>
            <div class="form-group">
                <label for="path2">Path 2</label>
                <input type="text" id="path2" maxlength="15" placeholder="e.g. men">
                <div class="char-counter" id="path2-counter">0 / 15</div>
            </div>
            <div class="section-divider"></div>
            <h2>Headlines <span style="font-size:0.75rem;font-weight:400;color:var(--muted-foreground);">(up to 15)</span></h2>
            <div id="headlines-container"></div>
            <button class="btn btn-primary btn-sm" id="add-headline">+ Add Headline</button>
            <div class="section-divider"></div>
            <h2>Descriptions <span style="font-size:0.75rem;font-weight:400;color:var(--muted-foreground);">(up to 4)</span></h2>
            <div id="descriptions-container"></div>
            <button class="btn btn-primary btn-sm" id="add-description">+ Add Description</button>
            <div class="section-divider"></div>
            <h2>Sitelinks <span style="font-size:0.75rem;font-weight:400;color:var(--muted-foreground);">(up to 4)</span></h2>
            <div id="sitelinks-container"></div>
            <button class="btn btn-primary btn-sm" id="add-sitelink">+ Add Sitelink</button>
            <div class="section-divider"></div>
            <h2>Callout Extensions <span style="font-size:0.75rem;font-weight:400;color:var(--muted-foreground);">(up to 4)</span></h2>
            <div id="callouts-container"></div>
            <button class="btn btn-primary btn-sm" id="add-callout">+ Add Callout</button>
            <div class="section-divider"></div>
            <h2>Structured Snippets <span style="font-size:0.75rem;font-weight:400;color:var(--muted-foreground);">(up to 2 headers, 10 values each)</span></h2>
            <div id="snippets-container"></div>
            <button class="btn btn-primary btn-sm" id="add-snippet">+ Add Structured Snippet</button>
            <div class="section-divider"></div>
            <h2>Image Asset <span style="font-size:0.75rem;font-weight:400;color:var(--muted-foreground);">(1:1 or 1.91:1, JPG/PNG)</span></h2>
            <div class="form-group">
                <label for="imageAsset">Upload Image</label>
                <input type="file" id="imageAsset" accept="image/png, image/jpeg">
                <div class="char-counter" id="imageAsset-info">No image uploaded</div>
            </div>
            <div class="section-divider"></div>
            <h2>Call Extension</h2>
            <div class="form-group">
                <label for="callExtension">Phone Number</label>
                <input type="tel" id="callExtension" maxlength="20" placeholder="e.g. +1-555-123-4567">
            </div>
        </div>
        <div class="preview-section">
            <h2>Ad Preview</h2>
            <div class="preview-tabs">
                <button class="preview-tab active" id="desktop-tab">Desktop</button>
                <button class="preview-tab" id="mobile-tab">Mobile</button>
            </div>
            <div class="google-ad-preview" id="ad-preview"></div>
            <div class="validation-summary" id="validation-summary"></div>
        </div>
    </div>
</div>


<script>
// --- Constants ---
const MAX_HEADLINES = 15;
const MAX_DESCRIPTIONS = 4;
const MAX_SITELINKS = 4;
const MAX_CALLOUTS = 4;
const MAX_SNIPPETS = 2;
const MAX_SNIPPET_VALUES = 10;
const HEADLINE_LIMIT = 30;
const DESCRIPTION_LIMIT = 90;
const SITELINK_LIMIT = 25;
const CALLOUT_LIMIT = 25;
const SNIPPET_HEADER_LIMIT = 25;
const SNIPPET_VALUE_LIMIT = 25;

// --- Utility Functions ---
function createInput(type, value, placeholder, maxLength, className = '', onInput = null) {
    const input = document.createElement(type === 'textarea' ? 'textarea' : 'input');
    if (type !== 'textarea') input.type = type;
    input.value = value || '';
    input.placeholder = placeholder || '';
    if (maxLength) input.maxLength = maxLength;
    if (className) input.className = className;
    if (onInput) input.addEventListener('input', onInput);
    return input;
}

function createCharCounter(limit, id) {
    const div = document.createElement('div');
    div.className = 'char-counter';
    if (id) div.id = id;
    div.textContent = `0 / ${limit}`;
    return div;
}

function updateCharCounter(input, counter, limit) {
    counter.textContent = `${input.value.length} / ${limit}`;
    if (input.value.length > limit) {
        counter.style.color = 'var(--destructive)';
    } else {
        counter.style.color = 'var(--muted-foreground)';
    }
}

function removeElement(btn, container) {
    btn.addEventListener('click', () => container.remove());
}

// --- Dynamic Fields ---
function addHeadline(value = '') {
    const container = document.getElementById('headlines-container');
    if (container.children.length >= MAX_HEADLINES) return;
    const idx = container.children.length + 1;
    const group = document.createElement('div');
    group.className = 'form-group';
    const label = document.createElement('label');
    label.textContent = `Headline ${idx}`;
    const input = createInput('text', value, `Enter headline ${idx}`, HEADLINE_LIMIT);
    const counter = createCharCounter(HEADLINE_LIMIT);
    input.addEventListener('input', () => {
        updateCharCounter(input, counter, HEADLINE_LIMIT);
        renderPreview();
        renderValidation();
    });
    updateCharCounter(input, counter, HEADLINE_LIMIT);
    group.appendChild(label);
    group.appendChild(input);
    group.appendChild(counter);
    if (container.children.length > 2) {
        const removeBtn = document.createElement('button');
        removeBtn.className = 'btn btn-destructive btn-sm';
        removeBtn.textContent = 'Remove';
        removeElement(removeBtn, group);
        group.appendChild(removeBtn);
    }
    container.appendChild(group);
}

function addDescription(value = '') {
    const container = document.getElementById('descriptions-container');
    if (container.children.length >= MAX_DESCRIPTIONS) return;
    const idx = container.children.length + 1;
    const group = document.createElement('div');
    group.className = 'form-group';
    const label = document.createElement('label');
    label.textContent = `Description ${idx}`;
    const input = createInput('textarea', value, `Enter description ${idx}`, DESCRIPTION_LIMIT);
    input.rows = 2;
    const counter = createCharCounter(DESCRIPTION_LIMIT);
    input.addEventListener('input', () => {
        updateCharCounter(input, counter, DESCRIPTION_LIMIT);
        renderPreview();
        renderValidation();
    });
    updateCharCounter(input, counter, DESCRIPTION_LIMIT);
    group.appendChild(label);
    group.appendChild(input);
    group.appendChild(counter);
    if (container.children.length > 1) {
        const removeBtn = document.createElement('button');
        removeBtn.className = 'btn btn-destructive btn-sm';
        removeBtn.textContent = 'Remove';
        removeElement(removeBtn, group);
        group.appendChild(removeBtn);
    }
    container.appendChild(group);
}

function addSitelink(link = {text:'', url:'', desc1:'', desc2:''}) {
    const container = document.getElementById('sitelinks-container');
    if (container.children.length >= MAX_SITELINKS) return;
    const idx = container.children.length + 1;
    const group = document.createElement('div');
    group.className = 'form-group';
    const label = document.createElement('label');
    label.textContent = `Sitelink ${idx}`;
    const input = createInput('text', link.text, `Sitelink text`, SITELINK_LIMIT);
    const urlInput = createInput('text', link.url, `Sitelink URL`, 1024);
    const desc1 = createInput('text', link.desc1, `Description 1 (optional)`, SITELINK_LIMIT);
    const desc2 = createInput('text', link.desc2, `Description 2 (optional)`, SITELINK_LIMIT);
    const counter = createCharCounter(SITELINK_LIMIT);
    input.addEventListener('input', () => {
        updateCharCounter(input, counter, SITELINK_LIMIT);
        renderPreview();
        renderValidation();
    });
    updateCharCounter(input, counter, SITELINK_LIMIT);
    group.appendChild(label);
    group.appendChild(input);
    group.appendChild(counter);
    group.appendChild(urlInput);
    group.appendChild(desc1);
    group.appendChild(desc2);
    if (container.children.length > 0) {
        const removeBtn = document.createElement('button');
        removeBtn.className = 'btn btn-destructive btn-sm';
        removeBtn.textContent = 'Remove';
        removeElement(removeBtn, group);
        group.appendChild(removeBtn);
    }
    container.appendChild(group);
}

function addCallout(value = '') {
    const container = document.getElementById('callouts-container');
    if (container.children.length >= MAX_CALLOUTS) return;
    const idx = container.children.length + 1;
    const group = document.createElement('div');
    group.className = 'form-group';
    const label = document.createElement('label');
    label.textContent = `Callout ${idx}`;
    const input = createInput('text', value, `Callout text`, CALLOUT_LIMIT);
    const counter = createCharCounter(CALLOUT_LIMIT);
    input.addEventListener('input', () => {
        updateCharCounter(input, counter, CALLOUT_LIMIT);
        renderPreview();
        renderValidation();
    });
    updateCharCounter(input, counter, CALLOUT_LIMIT);
    group.appendChild(label);
    group.appendChild(input);
    group.appendChild(counter);
    if (container.children.length > 0) {
        const removeBtn = document.createElement('button');
        removeBtn.className = 'btn btn-destructive btn-sm';
        removeBtn.textContent = 'Remove';
        removeElement(removeBtn, group);
        group.appendChild(removeBtn);
    }
    container.appendChild(group);
}

function addSnippet(snippet = {header:'', values:[]}) {
    const container = document.getElementById('snippets-container');
    if (container.children.length >= MAX_SNIPPETS) return;
    const idx = container.children.length + 1;
    const group = document.createElement('div');
    group.className = 'form-group';
    const label = document.createElement('label');
    label.textContent = `Structured Snippet ${idx} Header`;
    const headerInput = createInput('text', snippet.header, `Header (e.g. Brands)`, SNIPPET_HEADER_LIMIT);
    const headerCounter = createCharCounter(SNIPPET_HEADER_LIMIT);
    headerInput.addEventListener('input', () => {
        updateCharCounter(headerInput, headerCounter, SNIPPET_HEADER_LIMIT);
        renderPreview();
        renderValidation();
    });
    updateCharCounter(headerInput, headerCounter, SNIPPET_HEADER_LIMIT);
    group.appendChild(label);
    group.appendChild(headerInput);
    group.appendChild(headerCounter);
    
    // Values
    const valuesDiv = document.createElement('div');
    valuesDiv.className = 'snippet-values';
    for (let i = 0; i < (snippet.values.length || 1); i++) {
        addSnippetValue(valuesDiv, snippet.values[i] || '');
    }
    
    const addValueBtn = document.createElement('button');
    addValueBtn.className = 'btn btn-secondary btn-sm';
    addValueBtn.textContent = '+ Add Value';
    addValueBtn.addEventListener('click', (e) => {
        e.preventDefault();
        if (valuesDiv.children.length < MAX_SNIPPET_VALUES) {
            addSnippetValue(valuesDiv, '');
            renderPreview();
            renderValidation();
        }
    });
    group.appendChild(valuesDiv);
    group.appendChild(addValueBtn);
    
    if (container.children.length > 0) {
        const removeBtn = document.createElement('button');
        removeBtn.className = 'btn btn-destructive btn-sm';
        removeBtn.textContent = 'Remove';
        removeElement(removeBtn, group);
        group.appendChild(removeBtn);
    }
    container.appendChild(group);
}

function addSnippetValue(valuesDiv, value) {
    const valueGroup = document.createElement('div');
    valueGroup.className = 'snippet-value-group';
    const input = createInput('text', value, 'Value', SNIPPET_VALUE_LIMIT);
    const counter = createCharCounter(SNIPPET_VALUE_LIMIT);
    input.addEventListener('input', () => {
        updateCharCounter(input, counter, SNIPPET_VALUE_LIMIT);
        renderPreview();
        renderValidation();
    });
    updateCharCounter(input, counter, SNIPPET_VALUE_LIMIT);
    valueGroup.appendChild(input);
    valueGroup.appendChild(counter);
    if (valuesDiv.children.length > 0) {
        const removeBtn = document.createElement('button');
        removeBtn.className = 'btn btn-destructive btn-sm';
        removeBtn.textContent = 'Remove';
        removeElement(removeBtn, valueGroup);
        valueGroup.appendChild(removeBtn);
    }
    valuesDiv.appendChild(valueGroup);
}

// --- Initial Fields ---
document.addEventListener('DOMContentLoaded', () => {
    // Headlines
    for (let i = 0; i < 3; i++) addHeadline();
    document.getElementById('add-headline').addEventListener('click', (e) => {
        e.preventDefault();
        addHeadline();
        renderPreview();
        renderValidation();
    });
    
    // Descriptions
    for (let i = 0; i < 2; i++) addDescription();
    document.getElementById('add-description').addEventListener('click', (e) => {
        e.preventDefault();
        addDescription();
        renderPreview();
        renderValidation();
    });
    
    // Sitelinks
    addSitelink();
    document.getElementById('add-sitelink').addEventListener('click', (e) => {
        e.preventDefault();
        addSitelink();
        renderPreview();
        renderValidation();
    });
    
    // Callouts
    addCallout();
    document.getElementById('add-callout').addEventListener('click', (e) => {
        e.preventDefault();
        addCallout();
        renderPreview();
        renderValidation();
    });
    
    // Snippets
    addSnippet();
    document.getElementById('add-snippet').addEventListener('click', (e) => {
        e.preventDefault();
        addSnippet();
        renderPreview();
        renderValidation();
    });
    
    // Path fields
    document.getElementById('path1').addEventListener('input', (e) => {
        updateCharCounter(e.target, document.getElementById('path1-counter'), 15);
        renderPreview();
        renderValidation();
    });
    document.getElementById('path2').addEventListener('input', (e) => {
        updateCharCounter(e.target, document.getElementById('path2-counter'), 15);
        renderPreview();
        renderValidation();
    });
    
    // Final/Display URL
    document.getElementById('finalUrl').addEventListener('input', () => { renderPreview(); renderValidation(); });
    document.getElementById('displayUrl').addEventListener('input', () => { renderPreview(); renderValidation(); });
    
    // Call extension
    document.getElementById('callExtension').addEventListener('input', () => { renderPreview(); renderValidation(); });
    
    // Image upload
    const imageInput = document.getElementById('imageAsset');
    const imageInfo = document.getElementById('imageAsset-info');
    imageInput.addEventListener('change', (e) => {
        const file = e.target.files[0];
        if (file) {
            const reader = new FileReader();
            reader.onload = function(evt) {
                imageAssetDataUrl = evt.target.result;
                imageInfo.textContent = file.name + ' (' + Math.round(file.size/1024) + ' KB)';
                renderPreview();
            };
            reader.readAsDataURL(file);
        } else {
            imageAssetDataUrl = '';
            imageInfo.textContent = 'No image uploaded';
            renderPreview();
        }
    });
    
    // Tabs
    document.getElementById('desktop-tab').addEventListener('click', () => {
        document.getElementById('desktop-tab').classList.add('active');
        document.getElementById('mobile-tab').classList.remove('active');
        renderPreview('desktop');
    });
    document.getElementById('mobile-tab').addEventListener('click', () => {
        document.getElementById('mobile-tab').classList.add('active');
        document.getElementById('desktop-tab').classList.remove('active');
        renderPreview('mobile');
    });
    
    // Initial render
    renderPreview();
    renderValidation();
});

// --- Preview Rendering ---
function renderPreview(mode) {
    const isMobile = (mode === 'mobile') || document.getElementById('mobile-tab').classList.contains('active');
    
    // Gather ad data
    const finalUrl = document.getElementById('finalUrl').value || 'https://example.com';
    const displayUrl = document.getElementById('displayUrl').value || 'example.com';
    const path1 = document.getElementById('path1').value;
    const path2 = document.getElementById('path2').value;
    
    // Headlines
    const headlineInputs = document.querySelectorAll('#headlines-container input');
    const headlines = Array.from(headlineInputs).map(i => i.value).filter(Boolean);
    
    // Descriptions
    const descInputs = document.querySelectorAll('#descriptions-container textarea');
    const descriptions = Array.from(descInputs).map(i => i.value).filter(Boolean);
    
    // Sitelinks
    const sitelinkGroups = document.querySelectorAll('#sitelinks-container .form-group');
    const sitelinks = Array.from(sitelinkGroups).map(g => {
        const [text, url, desc1, desc2] = g.querySelectorAll('input');
        return {
            text: text.value,
            url: url.value,
            desc1: desc1.value,
            desc2: desc2.value
        };
    }).filter(s => s.text);
    
    // Callouts
    const calloutInputs = document.querySelectorAll('#callouts-container input');
    const callouts = Array.from(calloutInputs).map(i => i.value).filter(Boolean);
    
    // Structured Snippets
    const snippetGroups = document.querySelectorAll('#snippets-container .form-group');
    const snippets = Array.from(snippetGroups).map(g => {
        const header = g.querySelector('input').value;
        const values = Array.from(g.querySelectorAll('.snippet-values input')).map(i => i.value).filter(Boolean);
        return { header, values };
    }).filter(s => s.header && s.values.length);
    
    // Call extension
    const callExtension = document.getElementById('callExtension').value;
    
    // Compose preview
    let html = '';
    
    // Sponsored label and URL row
    html += `<div class="ad-sponsored-row"><span>Sponsored</span><span class="ad-sponsored-dot">•</span><span>${displayUrl}${path1 ? '/' + path1 : ''}${path2 ? '/' + path2 : ''}</span></div>`;
    // Ad preview row (text + image absolutely positioned top right for desktop, image above for mobile)
    html += '<div class="ad-preview-row">';
    if (isMobile) {
        // Mobile: image above
        if (imageAssetDataUrl) {
            html += `<img class="ad-image" src="${imageAssetDataUrl}" alt="Ad image">`;
        } else {
            html += `<div class="ad-image" style="display:flex;align-items:center;justify-content:center;color:var(--muted-foreground);font-size:2.5em;">🖼️</div>`;
        }
    }
    html += '<div class="ad-preview-text">';
    // Headlines (show up to 3, joined by ' | ')
    html += `<div class="ad-title">${headlines.slice(0,3).join(' | ') || '<span style="color:var(--muted-foreground)">Your ad title will appear here</span>'}</div>`;
    // Description (show up to 2, joined by ' ')
    html += `<div class="ad-description">${descriptions.slice(0,2).join(' ') || '<span style="color:var(--muted-foreground)">Your ad description will appear here.</span>'}</div>`;
    // Extensions
    html += '<div class="ad-extensions">';
    // Sitelinks
    if (sitelinks.length) {
        html += '<div class="sitelinks">';
        sitelinks.forEach(s => {
            html += `<div class="sitelink">${s.text}</div>`;
        });
        html += '</div>';
    }
    // Callouts
    if (callouts.length) {
        html += '<div class="callouts">';
        callouts.forEach(c => {
            html += `<span class="callout">${c}</span>`;
        });
        html += '</div>';
    }
    // Structured Snippets
    if (snippets.length) {
        html += '<div class="structured-snippets">';
        snippets.forEach(sn => {
            html += `<span class="structured-snippet"><b>${sn.header}:</b> ${sn.values.join(', ')}</span>`;
        });
        html += '</div>';
    }
    // Call extension
    if (callExtension) {
        html += `<div class="call-extension">Call: <a href="tel:${callExtension}">${callExtension}</a></div>`;
    }
    html += '</div>'; // end ad-preview-text
    // Desktop: absolutely position image top right
    if (!isMobile) {
        if (imageAssetDataUrl) {
            html += `<img class="ad-image" src="${imageAssetDataUrl}" alt="Ad image">`;
        } else {
            html += `<div class="ad-image" style="display:flex;align-items:center;justify-content:center;color:var(--muted-foreground);font-size:2.5em;">🖼️</div>`;
        }
    }
    html += '</div>'; // end ad-preview-row
    document.getElementById('ad-preview').innerHTML = html;
}

// --- Validation ---
function renderValidation() {
    const summary = document.getElementById('validation-summary');
    let validations = [];
    
    // Headlines
    const headlineInputs = document.querySelectorAll('#headlines-container input');
    const headlines = Array.from(headlineInputs).map(i => i.value);
    const filledHeadlines = headlines.filter(h => h.trim());
    if (filledHeadlines.length < 3) {
        validations.push({icon:'warning', text:'At least 3 headlines recommended (max 15).'});
    } else {
        validations.push({icon:'valid', text:`${filledHeadlines.length} headlines added.`});
    }
    headlines.forEach((h, i) => {
        if (h.length > HEADLINE_LIMIT) validations.push({icon:'invalid', text:`Headline ${i+1} exceeds ${HEADLINE_LIMIT} characters.`});
    });
    
    // Descriptions
    const descInputs = document.querySelectorAll('#descriptions-container textarea');
    const descriptions = Array.from(descInputs).map(i => i.value);
    const filledDescs = descriptions.filter(d => d.trim());
    if (filledDescs.length < 2) {
        validations.push({icon:'warning', text:'At least 2 descriptions recommended (max 4).'});
    } else {
        validations.push({icon:'valid', text:`${filledDescs.length} descriptions added.`});
    }
    descriptions.forEach((d, i) => {
        if (d.length > DESCRIPTION_LIMIT) validations.push({icon:'invalid', text:`Description ${i+1} exceeds ${DESCRIPTION_LIMIT} characters.`});
    });
    
    // Sitelinks
    const sitelinkGroups = document.querySelectorAll('#sitelinks-container .form-group');
    Array.from(sitelinkGroups).forEach((g, i) => {
        const [text] = g.querySelectorAll('input');
        if (text.value.length > SITELINK_LIMIT) validations.push({icon:'invalid', text:`Sitelink ${i+1} exceeds ${SITELINK_LIMIT} characters.`});
    });
    
    // Callouts
    const calloutInputs = document.querySelectorAll('#callouts-container input');
    Array.from(calloutInputs).forEach((c, i) => {
        if (c.value.length > CALLOUT_LIMIT) validations.push({icon:'invalid', text:`Callout ${i+1} exceeds ${CALLOUT_LIMIT} characters.`});
    });
    
    // Snippets
    const snippetGroups = document.querySelectorAll('#snippets-container .form-group');
    Array.from(snippetGroups).forEach((g, i) => {
        const header = g.querySelector('input').value;
        if (header.length > SNIPPET_HEADER_LIMIT) validations.push({icon:'invalid', text:`Snippet header ${i+1} exceeds ${SNIPPET_HEADER_LIMIT} characters.`});
        const values = Array.from(g.querySelectorAll('.snippet-values input'));
        values.forEach((v, j) => {
            if (v.value.length > SNIPPET_VALUE_LIMIT) validations.push({icon:'invalid', text:`Snippet value ${j+1} in header ${i+1} exceeds ${SNIPPET_VALUE_LIMIT} characters.`});
        });
    });
    
    // Path fields
    const path1 = document.getElementById('path1').value;
    const path2 = document.getElementById('path2').value;
    if (path1.length > 15) validations.push({icon:'invalid', text:'Path 1 exceeds 15 characters.'});
    if (path2.length > 15) validations.push({icon:'invalid', text:'Path 2 exceeds 15 characters.'});
    
    // Final/Display URL
    if (!document.getElementById('finalUrl').value) validations.push({icon:'invalid', text:'Final URL is required.'});
    if (!document.getElementById('displayUrl').value) validations.push({icon:'invalid', text:'Display URL is required.'});
    
    // Call extension
    const callExtension = document.getElementById('callExtension').value;
    if (callExtension && !/^\+?[0-9\-\s()]+$/.test(callExtension)) validations.push({icon:'invalid', text:'Call extension phone number format is invalid.'});
    
    // Render
    summary.innerHTML = validations.map(v =>
        `<div class="validation-item"><span class="validation-icon ${v.icon}">${v.icon==='valid'?'✓':v.icon==='invalid'?'✗':'⚠'}</span>${v.text}</div>`
    ).join('') || '<div class="validation-item"><span class="validation-icon valid">✓</span>Ready to preview</div>';
}

// --- Global image asset variable ---
let imageAssetDataUrl = '';
</script>

      <section class="mt-8 space-y-4 max-w-xl mx-auto">
        <h2 class="text-2xl font-bold" style="color:var(--foreground);">About this tool</h2>
        <p style="color:var(--foreground);">Use the RSA preview to craft your responsive search ads before launching them in Google Ads. Test different headlines, descriptions and assets to ensure everything fits Google's guidelines.</p>
        <h3 class="text-xl font-semibold" style="color:var(--foreground);">FAQs</h3>
        <details class="border p-2 rounded">
          <summary class="cursor-pointer font-semibold" style="color:var(--foreground);">Why preview RSAs?</summary>
          <p class="mt-2" style="color:var(--foreground);">Previewing ads helps you verify character counts and extensions so your final ad looks polished when it serves.</p>
        </details>
        <details class="border p-2 rounded">
          <summary class="cursor-pointer font-semibold" style="color:var(--foreground);">Does this create the ad in Google Ads?</summary>
          <p class="mt-2" style="color:var(--foreground);">No. This tool only simulates the look and validates text length. You'll still create the ad in your Google Ads account.</p>
        </details>
      </section>
</main>
</div>
  <footer class="bg-[var(--background)] border-t border-[var(--foreground)]/30 mt-8">
    <div class="max-w-7xl mx-auto px-4 sm:px-6 lg:px-8 py-4">
      <div class="text-center">
        <p class="text-[var(--foreground)]/70">&copy; 2024 reformately. All rights reserved.</p>
      </div>
    </div>
  </footer>
      
  <!-- layout.js handles sidebar functionality -->
</body>
</html><|MERGE_RESOLUTION|>--- conflicted
+++ resolved
@@ -632,11 +632,8 @@
         }
     </style>
 </head>
-<<<<<<< HEAD
 <body data-slug="google-ads-rsa-preview" class="bg-transparent min-h-screen flex flex-col">
-=======
 <body class="bg-transparent min-h-screen flex flex-col">
->>>>>>> 943d3ea4
   <!-- Google Tag Manager (noscript) -->
   <noscript><iframe src="https://www.googletagmanager.com/ns.html?id=GTM-NFJTSQ3N" height="0" width="0" style="display:none;visibility:hidden"></iframe></noscript>
   <!-- End Google Tag Manager (noscript) -->
@@ -679,10 +676,7 @@
         <li><a href="google-ads-rsa-preview.html" class="text-[var(--foreground)] hover:text-[var(--primary)]">Google Ads RSA Preview</a></li>
         <li><a href="pos-tool.html" class="text-[var(--foreground)] hover:text-[var(--primary)]">Word to Parts of Speech</a></li>
         <li><a href="campaign-structure.html" class="text-[var(--foreground)] hover:text-[var(--primary)]">Campaign Structure</a></li>
-<<<<<<< HEAD
         <li><a href="bulk-match-editor.html" class="text-[var(--foreground)] hover:text-[var(--primary)]">Bulk Match Type Editor</a></li>
-=======
->>>>>>> 943d3ea4
         <li><a href="#" class="text-[var(--foreground)] hover:text-[var(--primary)]">More coming soon</a></li>
       </ul>
       <div class="mt-6 pt-6 border-t border-[var(--foreground)]/20">
@@ -762,8 +756,6 @@
         </div>
     </div>
 </div>
-
-
 <script>
 // --- Constants ---
 const MAX_HEADLINES = 15;
