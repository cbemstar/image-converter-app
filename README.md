--- conflicted
+++ resolved
@@ -1,6 +1,3 @@
-<<<<<<< HEAD
-# Image Converter App
-
 A browser-based image conversion tool that allows you to convert images between various formats including WebP, JPEG, PNG, AVIF, BMP, TIFF, GIF, and ICO. The app also supports special formats like HEIC/HEIF and RAW camera formats.
 
 ## Features
@@ -62,5 +59,3 @@
 ## React redevelopment
 
 The current implementation uses vanilla HTML and JavaScript. To adopt ShadCN UI components, create a React or Next.js project and migrate these tools into React components. Package installation was attempted in this environment but was blocked by network restrictions, so only the plan is documented here.
-=======
->>>>>>> b1e2ce73
